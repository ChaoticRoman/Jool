#include "nat64/mod/session.h"
#include "nat64/comm/constants.h"
#include "nat64/mod/pool4.h"

#include <linux/module.h>
#include <linux/printk.h>
#include <linux/timer.h>


/********************************************
 * Structures and private variables.
 ********************************************/

/*
 * Hash table; indexes session entries by IPv4 address.
 * (this code generates the "ipv4_table" structure and related functions used below).
 */
#define HTABLE_NAME ipv4_table
#define KEY_TYPE struct ipv4_pair
#define VALUE_TYPE struct session_entry
#define GENERATE_FOR_EACH
#include "hash_table.c"

/*
 * Hash table; indexes BIB entries by IPv6 address.
 * (this code generates the "ipv6_table" structure and related functions used below).
 */
#define HTABLE_NAME ipv6_table
#define KEY_TYPE struct ipv6_pair
#define VALUE_TYPE struct session_entry
#include "hash_table.c"

/**
 * Session table definition.
 * Holds two hash tables, one for each indexing need (IPv4 and IPv6).
 */
struct session_table {
	/** Indexes entries by IPv4. */
	struct ipv4_table ipv4;
	/** Indexes entries by IPv6. */
	struct ipv6_table ipv6;
};

/** The session table for UDP connections. */
static struct session_table session_table_udp;
/** The session table for TCP connections. */
static struct session_table session_table_tcp;
/** The session table for ICMP connections. */
static struct session_table session_table_icmp;

<<<<<<< HEAD
/**
 * Chains all known session entries.
 * Currently only used while looking en deleting expired ones.
 */
static LIST_HEAD(all_sessions);

static struct timer_list expire_timer;
static bool expire_timer_active = false;
static DEFINE_SPINLOCK(expire_timer_lock);

/**
 * This callback will be called by the session-cleaning thread for every session whose lifetime
 * just expired. It's expected to either update the session (particularly its lifetime) or approve
 * its deletion.
 *
 * @param session the session whose lifetime just expired.
 * @return whether the session should survive (true) or not (false).
 */
static bool (*session_expired_cb)(struct session_entry *session);

=======
>>>>>>> 712c9ac2

/********************************************
 * Private (helper) functions.
 ********************************************/

<<<<<<< HEAD
static int get_session_table(enum l4_proto l4protocol, struct session_table **result)
{
	switch (l4protocol) {
=======
static int get_session_table(enum l4_proto proto, struct session_table **result)
{
	switch (proto) {
>>>>>>> 712c9ac2
	case L4PROTO_UDP:
		*result = &session_table_udp;
		return 0;
	case L4PROTO_TCP:
		*result = &session_table_tcp;
		return 0;
	case L4PROTO_ICMP:
		*result = &session_table_icmp;
		return 0;
	case L4PROTO_NONE:
<<<<<<< HEAD
		break;
=======
		log_crit(ERR_L4PROTO, "There is no session table for the 'NONE' protocol.");
		return -EINVAL;
>>>>>>> 712c9ac2
	}

	log_crit(ERR_L4PROTO, "Unsupported transport protocol: %u.", proto);
	return -EINVAL;
}

static void tuple_to_ipv6_pair(struct tuple *tuple, struct ipv6_pair *pair)
{
	pair->remote.address = tuple->src.addr.ipv6;
	pair->remote.l4_id = tuple->src.l4_id;
	pair->local.address = tuple->dst.addr.ipv6;
	pair->local.l4_id = tuple->dst.l4_id;
}

static void tuple_to_ipv4_pair(struct tuple *tuple, struct ipv4_pair *pair)
{
	pair->remote.address = tuple->src.addr.ipv4;
	pair->remote.l4_id = tuple->src.l4_id;
	pair->local.address = tuple->dst.addr.ipv4;
	pair->local.l4_id = tuple->dst.l4_id;
}


/*******************************
 * Public functions.
 *******************************/

int session_init(void)
{
	struct session_table *tables[] = { &session_table_udp, &session_table_tcp,
			&session_table_icmp };
	int i, error;

	for (i = 0; i < ARRAY_SIZE(tables); i++) {
		error = ipv4_table_init(&tables[i]->ipv4, ipv4_pair_equals, ipv4_pair_hashcode);
		if (error)
			return error;
		error = ipv6_table_init(&tables[i]->ipv6, ipv6_pair_equals, ipv6_pair_hashcode);
		if (error)
			return error;
	}

	return 0;
}

int session_add(struct session_entry *entry)
{
	struct session_table *table;
	enum error_code error;

	if (!entry) {
		log_err(ERR_NULL, "Cannot insert NULL as a session entry.");
		return -EINVAL;
	}

	error = get_session_table(entry->l4proto, &table);
	if (error)
		return error;

	/* Insert into the hash tables. */
	error = ipv4_table_put(&table->ipv4, &entry->ipv4, entry);
	if (error)
		return error;

	error = ipv6_table_put(&table->ipv6, &entry->ipv6, entry);
	if (error) {
		ipv4_table_remove(&table->ipv4, &entry->ipv4, false);
		return error;
	}

	return 0;
}

struct session_entry *session_get_by_ipv4(struct ipv4_pair *pair, enum l4_proto proto)
{
	struct session_table *table;
	if (get_session_table(proto, &table) != 0)
		return NULL;
	return ipv4_table_get(&table->ipv4, pair);
}

struct session_entry *session_get_by_ipv6(struct ipv6_pair *pair, enum l4_proto proto)
{
	struct session_table *table;
	if (get_session_table(proto, &table) != 0)
		return NULL;
	return ipv6_table_get(&table->ipv6, pair);
}

struct session_entry *session_get(struct tuple *tuple)
{
	struct ipv6_pair pair6;
	struct ipv4_pair pair4;

	if (!tuple) {
		log_err(ERR_NULL, "There's no session entry mapped to NULL.");
		return NULL;
	}

	switch (tuple->l3_proto) {
	case L3PROTO_IPV6:
		tuple_to_ipv6_pair(tuple, &pair6);
		return session_get_by_ipv6(&pair6, tuple->l4_proto);
	case L3PROTO_IPV4:
		tuple_to_ipv4_pair(tuple, &pair4);
		return session_get_by_ipv4(&pair4, tuple->l4_proto);
	}

	log_crit(ERR_L3PROTO, "Unsupported network protocol: %u.", tuple->l3_proto);
	return NULL;
}

bool session_allow(struct tuple *tuple)
{
	struct session_table *table;
	__u16 hash_code;
	struct hlist_node *current_node;
	struct ipv4_pair tuple_pair, *session_pair;

	if (!tuple) {
		log_err(ERR_NULL, "Cannot extract addresses from NULL.");
		return false;
	}

	if (get_session_table(tuple->l4_proto, &table) != 0)
		return false;

	tuple_to_ipv4_pair(tuple, &tuple_pair);
	hash_code = table->ipv4.hash_function(&tuple_pair) % ARRAY_SIZE(table->ipv4.table);
	hlist_for_each(current_node, &table->ipv4.table[hash_code]) {
		session_pair = &list_entry(current_node, struct ipv4_table_key_value, nodes)->key;
		if (ipv4_tuple_addr_equals(&session_pair->local, &tuple_pair.local)
				&& ipv4_addr_equals(&session_pair->remote.address, &tuple_pair.remote.address)) {
			return true;
		}
	}

	return false;
}

bool session_remove(struct session_entry *entry)
{
	struct session_table *table;
	bool removed_from_ipv4, removed_from_ipv6;

	if (!entry) {
		log_err(ERR_NULL, "The Session tables do not contain NULL entries.");
		return false;
	}

	if (get_session_table(entry->l4proto, &table) != 0)
		return false;

	/* Free from both tables. */
	removed_from_ipv4 = ipv4_table_remove(&table->ipv4, &entry->ipv4, false);
	removed_from_ipv6 = ipv6_table_remove(&table->ipv6, &entry->ipv6, false);

	if (removed_from_ipv4 && removed_from_ipv6)
		return true;
	if (!removed_from_ipv4 && !removed_from_ipv6)
		return false;

	/* Why was it not indexed by both tables? Programming error. */
	log_crit(ERR_INCOMPLETE_REMOVE, "Inconsistent session removal: ipv4:%d; ipv6:%d.",
			removed_from_ipv4, removed_from_ipv6);
	return false;
}

void session_destroy(void)
{
	struct session_table *tables[] = { &session_table_udp, &session_table_tcp,
			&session_table_icmp };
	int i;

	log_debug("Emptying the session tables...");
	/*
	 * The keys needn't be released because they're part of the values.
	 * The values need to be released only in one of the tables because both tables point to the
	 * same values.
	 */
	for (i = 0; i < ARRAY_SIZE(tables); i++) {
		ipv4_table_empty(&session_table_udp.ipv4, false);
		ipv6_table_empty(&session_table_udp.ipv6, true);
<<<<<<< HEAD
	}

	spin_lock_bh(&expire_timer_lock);
	if (expire_timer_active) {
		expire_timer_active = false;
		spin_unlock_bh(&expire_timer_lock);
		del_timer_sync(&expire_timer);
	} else {
		spin_unlock_bh(&expire_timer_lock);
=======
>>>>>>> 712c9ac2
	}
}

struct session_entry *session_create(struct ipv4_pair *ipv4, struct ipv6_pair *ipv6,
		enum l4_proto proto)
{
	struct session_entry *result = kmalloc(sizeof(struct session_entry), GFP_ATOMIC);
	if (!result)
		return NULL;

	result->ipv4 = *ipv4;
	result->ipv6 = *ipv6;
	result->dying_time = 0;
	result->bib = NULL;
	INIT_LIST_HEAD(&result->entries_from_bib);
	INIT_LIST_HEAD(&result->expiration_node);
	result->l4proto = proto;
	result->state = 0;

	return result;
}

int session_for_each(enum l4_proto proto, int (*func)(struct session_entry *, void *), void *arg)
{
	struct session_table *table;
	int error;

	error = get_session_table(proto, &table);
	if (error)
		return error;

	return ipv4_table_for_each(&table->ipv4, func, arg);
}

bool session_entry_equals(struct session_entry *session_1, struct session_entry *session_2)
{
	if (session_1 == session_2)
		return true;
	if (session_1 == NULL || session_2 == NULL)
		return false;

	if (session_1->l4proto != session_2->l4proto)
		return false;
	if (!ipv6_tuple_addr_equals(&session_1->ipv6.remote, &session_2->ipv6.remote))
		return false;
	if (!ipv6_tuple_addr_equals(&session_1->ipv6.local, &session_2->ipv6.local))
		return false;
	if (!ipv4_tuple_addr_equals(&session_1->ipv4.local, &session_2->ipv4.local))
		return false;
	if (!ipv4_tuple_addr_equals(&session_1->ipv4.remote, &session_2->ipv4.remote))
		return false;

	return true;
}<|MERGE_RESOLUTION|>--- conflicted
+++ resolved
@@ -48,43 +48,14 @@
 /** The session table for ICMP connections. */
 static struct session_table session_table_icmp;
 
-<<<<<<< HEAD
-/**
- * Chains all known session entries.
- * Currently only used while looking en deleting expired ones.
- */
-static LIST_HEAD(all_sessions);
-
-static struct timer_list expire_timer;
-static bool expire_timer_active = false;
-static DEFINE_SPINLOCK(expire_timer_lock);
-
-/**
- * This callback will be called by the session-cleaning thread for every session whose lifetime
- * just expired. It's expected to either update the session (particularly its lifetime) or approve
- * its deletion.
- *
- * @param session the session whose lifetime just expired.
- * @return whether the session should survive (true) or not (false).
- */
-static bool (*session_expired_cb)(struct session_entry *session);
-
-=======
->>>>>>> 712c9ac2
 
 /********************************************
  * Private (helper) functions.
  ********************************************/
 
-<<<<<<< HEAD
-static int get_session_table(enum l4_proto l4protocol, struct session_table **result)
-{
-	switch (l4protocol) {
-=======
 static int get_session_table(enum l4_proto proto, struct session_table **result)
 {
 	switch (proto) {
->>>>>>> 712c9ac2
 	case L4PROTO_UDP:
 		*result = &session_table_udp;
 		return 0;
@@ -95,12 +66,8 @@
 		*result = &session_table_icmp;
 		return 0;
 	case L4PROTO_NONE:
-<<<<<<< HEAD
-		break;
-=======
 		log_crit(ERR_L4PROTO, "There is no session table for the 'NONE' protocol.");
 		return -EINVAL;
->>>>>>> 712c9ac2
 	}
 
 	log_crit(ERR_L4PROTO, "Unsupported transport protocol: %u.", proto);
@@ -284,18 +251,6 @@
 	for (i = 0; i < ARRAY_SIZE(tables); i++) {
 		ipv4_table_empty(&session_table_udp.ipv4, false);
 		ipv6_table_empty(&session_table_udp.ipv6, true);
-<<<<<<< HEAD
-	}
-
-	spin_lock_bh(&expire_timer_lock);
-	if (expire_timer_active) {
-		expire_timer_active = false;
-		spin_unlock_bh(&expire_timer_lock);
-		del_timer_sync(&expire_timer);
-	} else {
-		spin_unlock_bh(&expire_timer_lock);
-=======
->>>>>>> 712c9ac2
 	}
 }
 
