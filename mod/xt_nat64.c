--- conflicted
+++ resolved
@@ -723,7 +723,7 @@
 
 			checksum_change(&(l4header.th->check), 
 					&(l4header.th->source), 
-					htons(outgoing->src.u.tcp.port),
+					outgoing->src.u.tcp.port,
 					false);
 
 			adjust_checksum_ipv6_to_ipv4(&(l4header.th->check), ip6, ip4, false);
@@ -950,13 +950,12 @@
 		return NULL;
 	}
 
-	//FIXME: No sirve para IPv6
+//FIXME: No sirve para IPv6
 	if (l3protocol == NFPROTO_IPV4 && !(nat64_get_tuple(l3protocol, l4protocol, 
 					new_skb, outgoing))) { 
 		pr_debug("NAT64: Something went wrong getting the tuple");
 		return NULL;
 	}
-
 	pr_debug("NAT64: Determining the translate the packet stage went OK.");
 
 	return new_skb;
@@ -999,7 +998,7 @@
 				//pr_debug("NAT64: TCP protocol not"
 				//		" currently supported.");
 				bib = bib_ipv4_lookup(inner->dst.u3.in.s_addr, 
-						htons(inner->dst.u.tcp.port), 
+						inner->dst.u.tcp.port, 
 						IPPROTO_TCP);
 				if (!bib) {
 					pr_warning("NAT64: The bib entry of the outgoing"
@@ -1103,7 +1102,6 @@
 		/*
 		 * Get the tuple out of the BIB and ST entries.
 		 */
-<<<<<<< HEAD
 		
 		switch (l4protocol) {
 			case IPPROTO_TCP:
@@ -1136,15 +1134,6 @@
 					break;
 			}
 
-=======
-		bib = bib_ipv6_lookup(	&(inner->src.u3.in6),
-								inner->src.u.udp.port, 
-								IPPROTO_UDP);
-		if (bib) {
-			session = session_ipv4_lookup(bib, 
-						nat64_extract_ipv4(inner->dst.u3.in6, prefix_len),
-						inner->dst.u.udp.port);
->>>>>>> 822fb0d9
 			if (session) {
 				// Obtain the data of the tuple.
 				outgoing->src.l3num = (u_int16_t)l3protocol;
@@ -1168,9 +1157,9 @@
 						outgoing->dst.u3.in = *(temp_addr);
 
 						pr_debug("NAT64: TCP outgoing tuple: %pI4 : %d --> %pI4 : %d", 
-								&(outgoing->src.u3.in), outgoing->src.u.tcp.port, 
-								&(outgoing->dst.u3.in), outgoing->dst.u.tcp.port);
-
+								&(outgoing->src.u3.in), ntohs(outgoing->src.u.tcp.port), 
+								&(outgoing->dst.u3.in), ntohs(outgoing->dst.u.tcp.port));
+s
 						break;
 					case IPPROTO_UDP:
 						// Ports
@@ -1248,7 +1237,7 @@
 				//pr_debug("NAT64: TCP protocol not currently supported.");
 
 				bib = bib_ipv4_lookup(inner->dst.u3.in.s_addr, 
-						htons(inner->dst.u.tcp.port), 
+						inner->dst.u.tcp.port, 
 						IPPROTO_TCP);
 				if (!bib) {
 					pr_warning("NAT64: IPv4 - BIB is missing.");
@@ -1499,6 +1488,7 @@
 				" module");
 		return NF_DROP;
 	}
+
 	/* TODO: Incluir llamada a HAIRPINNING aqui */
 
 	return NF_DROP;
@@ -1678,9 +1668,9 @@
 	int ret = 0;
 	ipv4_prefixlen = 24;
 	ipv4_addr = 0;
-	ipv4_address = "192.168.1.11"; // Default IPv4
+	ipv4_address = "192.168.56.114"; // Default IPv4
 	ipv4_netmask = 0xffffff00; // Mask of 24 IPv4
-	prefix_address = "fec0:24::"; // Default IPv6
+	prefix_address = "fec0::"; // Default IPv6
 	prefix_len = 32; // Default IPv6 Prefix
 
 	/*
