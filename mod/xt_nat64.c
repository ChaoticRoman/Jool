/*
 * NAT64 - Network Address Translator IPv6 to IPv4
 *
 * Copyright (C) 2010 Viagenie Inc. http://www.viagenie.ca
 *
 * Authors:
 *    Juan Antonio Osorio <jaosorior@gmail.com>
 *    Luis Fernando Hinojosa <lf.hinojosa@gmail.com>
 *    David Valenzuela <david.valenzuela.88@gmail.com>
 *    Jose Vicente Ramirez <pepermz@gmail.com>
 *    Mario Gerardo Trevinho <mario_tc88@hotmail.com>
 *
 * Authors of the ip_data, checksum_adjust, checksum_remove, checksum_add
 * checksum_change, adjust_checksum_ipv6_to_ipv4 and 
 * adjust_checksum_ipv5_to_ipv6 functions:
 *    Jean-Philippe Dionne <jean-philippe.dionne@viagenie.ca>
 *    Simon Perreault <simon.perreault@viagenie.ca>
 *    Marc Blanchet <marc.blanchet@viagenie.ca>
 *
 * NAT64 is free software: you can redistribute it and/or modify
 * it under the terms of the GNU General Public License as published by
 * the Free Software Foundation, either version 3 of the License, or
 * (at your option) any later version.
 *
 * NAT64 is distributed in the hope that it will be useful,
 * but WITHOUT ANY WARRANTY; without even the implied warranty of
 * MERCHANTABILITY or FITNESS FOR A PARTICULAR PURPOSE.  See the
 * GNU General Public License for more details.
 * You should have received a copy of the GNU General Public License
 * along with NAT64.  If not, see <http://www.gnu.org/licenses/>.
 */
#include <linux/kernel.h>
#include <linux/module.h>
#include <linux/in.h>
#include <linux/ip.h>
#include <linux/ipv6.h>
#include <linux/netfilter/x_tables.h>
#include <linux/skbuff.h>
#include <linux/etherdevice.h>

#include <linux/netdevice.h>
#include <net/route.h>
#include <net/ip6_route.h>

#include <net/ipv6.h>
#include <net/ip.h>
#include <net/icmp.h>
#include <net/tcp.h>
#include <linux/icmp.h>
#include <linux/udp.h>

#include <linux/timer.h>
#include <linux/types.h>
#include <linux/jhash.h>
#include <linux/rcupdate.h>

#include <net/netfilter/nf_conntrack.h>
#include <net/netfilter/nf_conntrack_core.h>
#include <net/netfilter/nf_conntrack_l3proto.h>
#include <net/netfilter/nf_conntrack_l4proto.h>
#include <net/netfilter/ipv4/nf_conntrack_ipv4.h>
#include <net/netfilter/nf_nat.h>
#include <net/netfilter/nf_nat_core.h>
#include <net/netfilter/nf_nat_protocol.h>

#include "nf_nat64_bib.h"
#include "xt_nat64.h"
#include "nf_nat64_generic_functions.h"
#include "nf_nat64_auxiliary_functions.h"

MODULE_LICENSE("GPL");
MODULE_AUTHOR("Juan Antonio Osorio <jaosorior@gmail.com>");
MODULE_DESCRIPTION("Xtables: RFC 6146 \"NAT64\" implementation");
MODULE_ALIAS("ipt_nat64");
MODULE_ALIAS("ip6t_nat64");

#define IPV6_HDRLEN 40
static DEFINE_SPINLOCK(nf_nat64_lock);

/*
 * FIXME: Ensure all variables are 32 and 64-bits complaint. 
 * That is, no generic data types akin to integer.
 * FIXED: All the output messages of the stages are in the opposite
 * order of execution
 * in the logs.
 */

static struct nf_conntrack_l3proto * l3proto_ip __read_mostly;
static struct nf_conntrack_l3proto * l3proto_ipv6 __read_mostly;

/*
 * BEGIN: NAT64 shared functions.
 */

/*
 * Function that gets the pointer directed to it's 
 * nf_conntrack_l3proto structure.
 */
static int nat64_get_l3struct(u_int8_t l3protocol, 
		struct nf_conntrack_l3proto ** l3proto)
{
	// FIXME We removed the skb as a parameter because it wasn't being used.
	switch (l3protocol) {
		case NFPROTO_IPV4:
			*l3proto = l3proto_ip;
			return true;
		case NFPROTO_IPV6:
			*l3proto = l3proto_ipv6;
			return true;
		default:
			return false;
	}
}

/*
 * IPv6 comparison function. It's used as a call from nat64_tg6 to compare
 * the incoming packet's IP with the rule's IP; therefore, when the module is 
 * in debugging mode it prints the rule's IP.
 */
static bool nat64_tg6_cmp(const struct in6_addr * ip_a, 
		const struct in6_addr * ip_b, const struct in6_addr * ip_mask, 
		__u8 flags)
{

	if (flags & XT_NAT64_IPV6_DST) {
		if (ipv6_masked_addr_cmp(ip_a, ip_mask, ip_b) == 0) {
			pr_debug("NAT64: IPv6 comparison returned true\n");
			return true;
		}
	}

	pr_debug("NAT64: IPv6 comparison returned false: %d\n",
			ipv6_masked_addr_cmp(ip_a, ip_mask, ip_b));
	return false;
}

static int nat64_send_ipv4_packet(struct sk_buff * skb, struct net_device * dev)
{
<<<<<<< HEAD
	int ret=0;
//	int buff_cont;
//	unsigned char *buf = skb->data;
//	unsigned char cc;
=======
	struct iphdr *iph = ip_hdr(skb);
	struct flowi fl;
	struct rtable * rt;
	/*
	int buff_cont;
	unsigned char *buf;
	unsigned char cc;
	*/

	pr_debug("ALMOST END PACKET [head %ld] [data %ld] [tail %d] [end %d] [len %d]",
			skb->head - skb->head, skb->data - skb->head, skb->tail, 
			skb->end, skb->len);

	skb->pkt_type = PACKET_OUTGOING;

	memset(&fl, 0, sizeof(fl));

	fl.u.ip4.daddr = iph->daddr;
	fl.u.ip4.saddr = iph->saddr;
	fl.flowi_tos = RT_TOS(iph->tos);
	fl.flowi_proto = skb->protocol;
	fl.flowi_oif = 0;

	rt = ip_route_output_key(&init_net, &fl.u.ip4);

	if (!rt || IS_ERR(rt)) {
		pr_info("NAT64: NAT64: nat64_send_packet - rt is null or an error");
		return -1;
	}

	if (rt->dst.dev == NULL) {
		pr_info("NAT64: the route table couldn't get an appropriate device");
	
	} else {
		skb->dev = rt->dst.dev;
	}

	rt->dst.dev->header_ops->create(skb, rt->dst.dev, skb->protocol,
			NULL, NULL, skb->len);

	skb_dst_set(skb, &(rt->dst));

	if (rt->dst.dev->header_ops->rebuild(skb)) {
		pr_debug("NAT64: error while rebuilding the frame");
		return -1;
	}

	/*
	buf = skb->data;
	for (buff_cont = 0; buff_cont < skb->len; buff_cont++) {
		cc = buf[buff_cont];
		printk(KERN_DEBUG "%02x",cc);
	}
	printk(KERN_DEBUG "\n");
	*/
	pr_debug("END PACKET [head %ld] [data %ld] [tail %d] [end %d] [len %d]",
			skb->head - skb->head, skb->data - skb->head, skb->tail, 
			skb->end, skb->len);

	netif_start_queue(skb->dev);

	return dev_queue_xmit(skb);
}

/*
 * Sends the packet.
 * Right now, the skb->data should be pointing to the L3 layer header.
 */
static int nat64_send_packet(struct sk_buff * old_skb, struct sk_buff *skb,
		struct net_device *dev)
{
	int ret = -1;
>>>>>>> ae0c0bf2

	spin_lock_bh(&nf_nat64_lock);
	pr_debug("NAT64: Sending the new packet...");

	// pr_debug("NAT64: skb->protocol = %u", ntohs(eth_type_trans(skb, skb->dev)));

	switch (ntohs(old_skb->protocol)) {
		case ETH_P_IPV6:
			pr_debug("NAT64: eth type ipv6 to ipv4");
			skb->protocol = ETH_P_IP;
			ret = nat64_send_ipv4_packet(skb, dev);
			break;
		case ETH_P_IP:
			pr_debug("NAT64: eth type ipv4 to ipv6");
			skb->protocol = ETH_P_IPV6;
			break;
		default:
			kfree_skb(skb);
			pr_debug("NAT64: before unlocking spinlock..no known eth type.");
			spin_unlock_bh(&nf_nat64_lock);
			return -1;
	}

	if (ret)
		pr_debug("NAT64: an error occured while sending the packet");
	pr_debug("NAT64: dev_queue_xmit return code: %d", ret);

	pr_debug("NAT64: before unlocking spinlock...");
	spin_unlock_bh(&nf_nat64_lock);

	return ret;
}

/*
 * Function to get the tuple out of a given struct_skbuff.
 */
static bool nat64_get_tuple(u_int8_t l3protocol, u_int8_t l4protocol, 
		struct sk_buff *skb, struct nf_conntrack_tuple * inner)
{
	const struct nf_conntrack_l4proto *l4proto;
	struct nf_conntrack_l3proto *l3proto;
	int l3_hdrlen, ret;
	unsigned int protoff = 0;
	u_int8_t protonum = 0;

	pr_debug("NAT64: Getting the protocol and header length");

	/*
	 * Get L3 header length
	 */
	l3_hdrlen = nat64_get_l3hdrlen(skb, l3protocol);

	if (l3_hdrlen == -1) {
		pr_debug("NAT64: Something went wrong getting the"
				" l3 header length");
		return false;
	}

	/*
	 * Get L3 struct to access it's functions.
	 */
	if (!(nat64_get_l3struct(l3protocol, &l3proto)))
		return false;

	if (l3proto == NULL) {
		pr_debug("NAT64: the l3proto pointer is null");
		return false;
	}

	rcu_read_lock();

	pr_debug("NAT64: l3_hdrlen = %d", l3_hdrlen);

	ret = l3proto->get_l4proto(skb, skb_network_offset(skb), 
			&protoff, &protonum);

	if (ret != NF_ACCEPT) {
		pr_debug("NAT64: error getting the L4 offset");
		pr_debug("NAT64: ret = %d", ret);
		pr_debug("NAT64: protoff = %u", protoff);
		rcu_read_unlock();
		return false;
	} else if (protonum != l4protocol) {
		pr_debug("NAT64: protocols don't match");
		pr_debug("NAT64: protonum = %u", protonum);
		pr_debug("NAT64: l4protocol = %u", l4protocol);
		rcu_read_unlock();
		return false;
	}

	l4proto = __nf_ct_l4proto_find(l3protocol, l4protocol);

	/*
	 * Get the tuple out of the sk_buff.
	 */
	if (!nf_ct_get_tuple(skb, skb_network_offset(skb),
				l3_hdrlen,
				(u_int16_t)l3protocol, l4protocol,
				inner, l3proto, l4proto)) {
		pr_debug("NAT64: couldn't get the tuple");
		rcu_read_unlock();
		return false;
	}

	nat64_print_tuple(inner);
	rcu_read_unlock();

	return true;
}

/*
 * Function to get the SKB from IPv6 to IPv4.
 * @l4protocol = The incoming L4 protocol
 * @l3len = The outgoing L3 header length
 * @l4len = The outgoing l4 header length
 * @paylen = transport header length + data length
 *
 * FIXME: use IPv4 pool instead of a fixed IP.
 * FIXME: Get available ports instead of using a hardcoded one.
 * IMPORTANT: We don't take into account the optional IPv6 header yet.
 */
static bool nat64_getskb_from6to4(struct sk_buff * old_skb,
		struct sk_buff * new_skb, u_int8_t l3protocol, 
		u_int8_t l4protocol, u_int8_t l3len, u_int8_t l4len, 
		u_int8_t pay_len)
{
	/*
	 * Genric Layer 4 header structure.
	 */
	union nat64_l4header_t {
		struct udphdr * uh;
		struct tcphdr * th;
		struct icmphdr * icmph;
	} l4header;

	void * ip6_transp;
	struct in_addr * ip4srcaddr;
	struct iphdr * ip4;
	struct ipv6hdr * ip6;

	/*
	 * FIXME: hardcoded port.
	 */
	uint16_t new_port = htons(59152);

	int ret = 0;

	ip4srcaddr = kmalloc(sizeof(struct in_addr *), GFP_KERNEL);

	/*
	 * FIXME: Hardcoded IPv4 Address.
	 */
	ret = in4_pton("192.168.56.3", -1, (__u8*)&(ip4srcaddr->s_addr),
			'\x0', NULL);

	if (!ret) {
		pr_debug("NAT64: getskb_from6to4.. "
				"Something went wrong setting the "
				"IPv4 source address");
		return false;
	}

	ip6 = ipv6_hdr(old_skb);
	ip4 = ip_hdr(new_skb);

	ip4->version = 4;
	ip4->ihl = 5;
	ip4->tos = ip6->priority; 
	ip4->tot_len = htons(sizeof(*ip4) + l4len + pay_len);
	ip4->id = 0;
	ip4->frag_off = htons(IP_DF);
	ip4->ttl = ip6->hop_limit;
	ip4->protocol = ip6->nexthdr;

	pr_debug("NAT64: l4 proto id = %u", ip6->nexthdr);

	/*
	 * Translation of packet. The RFC6146 states that the embedded IPv4 
	 * address lies within the last 32 bits of the IPv6 address
	 * NAT64 Translation algorithm... bit magic!
	 * IMPORTANT: May need htonl function
	 */
	ip4->daddr = (__be32)(ip6->daddr.in6_u.u6_addr32)[3];
	ip4->saddr = (__be32) ip4srcaddr->s_addr;

	/*
	 * Get pointer to Layer 4 header.
	 * FIXME: IPv6 option headers should also be considered.
	 */
	ip6_transp = skb_transport_header(old_skb);

	switch (ip4->protocol) {
		/*
		 * UDP and TCP have the same two first values in the struct. 
		 * So UDP header values are used in order to save code.
		 */
		case IPPROTO_UDP:
		case IPPROTO_TCP:	 
			l4header.uh = ip_data(ip4);
			memcpy(l4header.uh, ip6_transp, l4len + pay_len);

			checksum_change(&(l4header.uh->check), 
					&(l4header.uh->source), new_port,
					(ip4->protocol == IPPROTO_UDP) ? 
					true : false);

			adjust_checksum_ipv6_to_ipv4(&(l4header.uh->check), ip6, 
					ip4, (ip4->protocol == IPPROTO_UDP) ? 
					true : false);
			break;
		case IPPROTO_ICMPV6:
			l4header.icmph = ip_data(ip4);
			memcpy(l4header.icmph, ip6_transp, l4len + pay_len);

			if (l4header.icmph->type & ICMPV6_INFOMSG_MASK) {
				switch (l4header.icmph->type) {
					case ICMPV6_ECHO_REQUEST:
						pr_debug("NAT64: icmp6 type ECHO_REQUEST");
						l4header.icmph->type = 
							ICMP_ECHO;
						break;
					case ICMPV6_ECHO_REPLY:
						pr_debug("NAT64: icmp6 type ECHO_REPLY");
						l4header.icmph->type = 
							ICMP_ECHOREPLY;
						break;
					default:
						pr_debug("NAT64: ICMPv6 not "
								"echo or reply");
						return false;
				}
			} else {
				pr_debug("NAT64: no other ICMP Protocols"
						" are supported yet.");
				pr_debug("NAT64: detected protocol %u", 
						l4header.icmph->type);
				pr_debug("NAT64: detected protocol %u", 
						l4header.icmph->code);
				return false;
			}

			l4header.icmph->checksum = 0;
			l4header.icmph->checksum = 
				ip_compute_csum(l4header.icmph, pay_len);
			ip4->protocol = IPPROTO_ICMP;
			break;
		default:
			pr_debug("NAT64: encountered incompatible protocol "
					"while creating the outgoing skb");
			return false;
	}

	ip4->check = 0;
	ip4->check = ip_fast_csum(ip4, ip4->ihl);

	return true;
}
/*
 * Function nat64_get_skb is a generic entry function to get a new skb 
 * that will be sent.
 */
static struct sk_buff * nat64_get_skb(u_int8_t l3protocol, u_int8_t l4protocol, 
		struct sk_buff *skb, struct net_device * net_out)
{
	struct sk_buff *new_skb;

	u_int8_t pay_len = skb->len - skb->data_len;
	u_int8_t packet_len, l4hdrlen, l3hdrlen, l2hdrlen;
	unsigned int addr_type;
<<<<<<< HEAD
//	int buff_cont;
//	unsigned char *buf = skb->data;
//	unsigned char cc;
=======
	/*
	int buff_cont;
	unsigned char *buf = skb->data;
	unsigned char cc;
	*/
>>>>>>> ae0c0bf2

	addr_type = RTN_LOCAL;

	pr_debug("NAT64: get_skb paylen = %u", pay_len);

	if (skb_linearize(skb) < 0)
		return NULL;

	/*
	for (buff_cont = 0; buff_cont < skb->len; buff_cont++) {
		cc = buf[buff_cont];
		printk(KERN_DEBUG "%02x",cc);
	}
	printk(KERN_DEBUG "\n");
	*/

	/*
	 * It's assumed that if the l4 protocol is ICMP or ICMPv6, 
	 * the size of the new header will be the other's.
	 */
	switch (l4protocol) {
		case IPPROTO_ICMP:
			l4hdrlen = sizeof(struct icmp6hdr);
			pay_len = pay_len - sizeof(struct icmphdr);
			break;
		case IPPROTO_ICMPV6:
			l4hdrlen = sizeof(struct icmphdr);
			pay_len = pay_len - sizeof(struct icmp6hdr);
			break;
		default:
			l4hdrlen = nat64_get_l4hdrlength(l4protocol);
			pay_len = pay_len - nat64_get_l4hdrlength(l4protocol);
	}

	if (l4hdrlen == -1) {
		pr_debug("NAT64: Unknown layer 4 protocol detected"
				" in nat64_get_skb");
		return NULL;
	}

	/*
	 * We want to get the opposite Layer 3 protocol header length.
	 */
	switch (l3protocol) {
		case NFPROTO_IPV4:
			l3hdrlen = sizeof(struct ipv6hdr);
			pay_len = pay_len - sizeof(struct iphdr);
			break;
		case NFPROTO_IPV6:
			l3hdrlen = sizeof(struct iphdr);
			pay_len = pay_len - sizeof(struct ipv6hdr);
			break;
		default:
			return NULL;
	}
	pr_debug("NAT64: paylen %d", pay_len);
	pr_debug("NAT64: l3hdrlen %d", l3hdrlen);
	pr_debug("NAT64: l4hdrlen %d", l4hdrlen);
	pr_debug("NAT64: LL_MAX_HEADER %d", LL_MAX_HEADER);

	//packet_len = l3hdrlen + l4hdrlen + pay_len;
	l2hdrlen = LL_MAX_HEADER;
	packet_len = l3hdrlen + l4hdrlen + pay_len;

<<<<<<< HEAD
	// LL_MAX_HEADER referes to the 'link layer' in the OSI stack.
	new_skb = alloc_skb(LL_MAX_HEADER + packet_len, GFP_ATOMIC);
	pr_debug("LL_MAX_HEADER [%d] | PACKET_LEN [%d] = l3hdrlen [%d] + l4hdrlen [%d] + pay_len [%d]", LL_MAX_HEADER, packet_len, l3hdrlen, l4hdrlen, pay_len);
	pr_debug("SKB_ALLOC [head %ld] [data %ld] [tail %d] [end %d] | [len %d]", new_skb->head - new_skb->head, new_skb->data - new_skb->head, new_skb->tail, new_skb->end, new_skb->len);
=======
	/*
	 * LL_MAX_HEADER referes to the 'link layer' in the OSI stack.
	 */
	new_skb = alloc_skb(l2hdrlen + packet_len, GFP_ATOMIC);
>>>>>>> ae0c0bf2

	if (!new_skb) {
		pr_debug("NAT64: Couldn't allocate space for new skb");
		return NULL;
	}

	/*
	 * At this point skb->data and skb->head are at the same place.
	 * They will be separated by the skb_reserve function.
	 */
	skb_reserve(new_skb, l2hdrlen);
	skb_reset_mac_header(new_skb);

	skb_reset_network_header(new_skb);

	skb_set_transport_header(new_skb, l3hdrlen);

	//pr_debug("DATA - HEAD %d", new_skb->data - new_skb->head);
	pr_debug("GUACAMOLE %d", new_skb->len);

	/*
	 * The skb->data pointer is right on the l3 header.
	 * We move skb->tail to the end of the packet data.
	 */
	skb_put(new_skb, packet_len);
	pr_debug("GUACAMOLE %d", new_skb->len);

<<<<<<< HEAD
	skb_put(new_skb, packet_len);
	pr_debug("PUT PACKET_LEN [head %ld] [data %ld] [tail %d] [end %d] | [len %d]", new_skb->head - new_skb->head, new_skb->data - new_skb->head, new_skb->tail, new_skb->end, new_skb->len);
	
	skb_push(new_skb, l4hdrlen);
	pr_debug("PUSH L4HDRLEN [head %ld] [data %ld] [tail %d] [end %d] | [len %d]", new_skb->head - new_skb->head, new_skb->data - new_skb->head, new_skb->tail, new_skb->end, new_skb->len);
	
	skb_push(new_skb, l3hdrlen);
	pr_debug("PUSH L3HDRLEN [head %ld] [data %ld] [tail %d] [end %d] | [len %d]", new_skb->head - new_skb->head, new_skb->data - new_skb->head, new_skb->tail, new_skb->end, new_skb->len);
	
=======
>>>>>>> ae0c0bf2
	if (!new_skb) {
		if (printk_ratelimit()) {
			pr_debug("NAT64: failed to alloc a new sk_buff");
		}
		return NULL;
	}

	if (l3protocol == NFPROTO_IPV4) {
		pr_debug("NAT64: IPv4 to 6 not implemented yet");
		// TODO: Implement IPv4 to IPv6 skb generation.
		return NULL;
	} else if (l3protocol == NFPROTO_IPV6) {
		if (nat64_getskb_from6to4(skb, new_skb, l3protocol, l4protocol,
					l3hdrlen, l4hdrlen, 
					(pay_len))) { 
			pr_debug("NAT64: Everything went OK populating the "
					"new sk_buff");
			return new_skb;
		} else {
			pr_debug("NAT64: something went wrong populating the "
					"new sk_buff");
			return NULL;
		}
	}

	pr_debug("NAT64: Not IPv4 or 6");
	return NULL;
}
/*
 * END: NAT64 shared functions.
 */

static bool nat64_translate_packet_ip4(u_int8_t l3protocol, u_int8_t l4protocol, 
		struct sk_buff *skb, 
		struct nf_conntrack_tuple * outgoing_t) 
{
	pr_debug("NAT64: Translating the packet stage went OK.");
	return true;
}

static bool nat64_translate_packet_ip6(u_int8_t l3protocol, u_int8_t l4protocol, 
		struct sk_buff *skb, 
		struct nf_conntrack_tuple * outgoing_t)
{
	pr_debug("NAT64: Translating the packet stage went OK.");
	return true;
}

static bool nat64_translate_packet(u_int8_t l3protocol, u_int8_t l4protocol, 
		struct sk_buff *skb, 
		struct nf_conntrack_tuple * outgoing_t)
{
	switch(l3protocol) {
		case NFPROTO_IPV4:
			return nat64_translate_packet_ip4(l3protocol, 
					l4protocol, skb, outgoing_t);
			break;
		case NFPROTO_IPV6:
			return nat64_translate_packet_ip6(l3protocol, 
					l4protocol, skb, outgoing_t);
		default:
			return false;
	}
}

static bool nat64_determine_outgoing_tuple(u_int8_t l3protocol, 
		u_int8_t l4protocol, struct sk_buff *skb, 
		struct nf_conntrack_tuple * inner, 
		struct net_device * net_out)
{
	struct nf_conntrack_tuple outgoing;
	struct sk_buff *new_skb;

	/*
	 * The following changes the skb and the L3 and L4 layer protocols to 
	 * the respective new values and calls determine_outgoing_tuple.
	 */
	new_skb = nat64_get_skb(l3protocol, l4protocol, skb, net_out);

	if (!new_skb) {
		pr_debug("NAT64: Skb allocation failed -- returned NULL");
		return false;
	}

	/*
	 * Adjust the layer 3 protocol variable to be used in the outgoing tuple
	 * Wether it's IPV4 or IPV6 is already checked in the nat64_tg function
	 */
	l3protocol = (l3protocol == NFPROTO_IPV4) ? NFPROTO_IPV6 : NFPROTO_IPV4;

	/*
	 * Adjust the layer 4 protocol variable to be used 
	 * in the outgoing tuple.
	 */
	if (l4protocol == IPPROTO_ICMP) {
		l4protocol = IPPROTO_ICMPV6;
	} else if (l4protocol == IPPROTO_ICMPV6) {
		l4protocol = IPPROTO_ICMP;
	} else if (!(l4protocol & NAT64_IPV6_ALLWD_PROTOS)){
		pr_debug("NAT64: update n filter -> unkown L4 protocol");
		return false;
	}

	if (!(nat64_get_tuple(l3protocol, l4protocol, new_skb, &outgoing))) {
		pr_debug("NAT64: Something went wrong getting the tuple");
		return false;
	}

	pr_debug("NAT64: Determining the outgoing tuple stage went OK.");

	/*
	 * TODO: Implement call to translate_packet to get the new packet
	 * from the tuple.
	 */
	if (nat64_translate_packet(l3protocol, l4protocol, new_skb, &outgoing)) {
<<<<<<< HEAD
		new_skb->dev = net_out;
//		pr_debug("%d %d %d %d", new_skb->head - new_skb->head, new_skb->data - new_skb->head, new_skb->tail, new_skb->end);

		if (nat64_send_packet(skb, new_skb) == 0) {
=======
		if (nat64_send_packet(skb, new_skb, net_out) == 0) {
>>>>>>> ae0c0bf2
			pr_debug("NAT64: Succesfully sent the packet");

			return true;
		}

		pr_debug("NAT64: Error sending the packet");
		return false;
	} else {
		kfree_skb(new_skb);
		pr_debug("NAT64: Something went wrong in the Translating the "
				"packet stage.");
		return false;
	}

	return true;
}

static bool nat64_update_n_filter(u_int8_t l3protocol, u_int8_t l4protocol, 
		struct sk_buff *skb, struct nf_conntrack_tuple * inner,
		struct net_device * net_out)
{
	/*
	 * TODO: Implement Update_n_Filter
	 */

	pr_debug("NAT64: Updating and Filtering stage went OK.");

	if(nat64_determine_outgoing_tuple(l3protocol, l4protocol, skb, inner,
				net_out)) {
		return true;
	} else {
		pr_debug("NAT64: Something went wrong in the Determining the " 
				"outgoing tuple stage.");
		return false;
	}
}
/*
 * Function that gets the packet's information and returns a tuple out of it.
 */
static bool nat64_determine_tuple(u_int8_t l3protocol, u_int8_t l4protocol, 
		struct sk_buff *skb, struct net_device * net_out)
{
	struct nf_conntrack_tuple inner;

	if (!(nat64_get_tuple(l3protocol, l4protocol, skb, &inner))) {
		pr_debug("NAT64: Something went wrong getting the tuple");
		return false;
	}

	pr_debug("NAT64: Determining the tuple stage went OK.");

	if (nat64_update_n_filter(l3protocol, l4protocol, skb, &inner, net_out)) {
		return true;
	} else {
		pr_debug("NAT64: Something went wrong in the Updating and "
				"Filtering stage.");
		return false;
	}
}

/*
 * IPv4 entry function
 *
 */
static unsigned int nat64_tg4(struct sk_buff *skb, 
		const struct xt_action_param *par)
{
	//union nf_inet_addr;
	//struct iphdr *iph = ip_hdr(skb);
	//__u8 l4_protocol = iph->protocol;
	int buff_cont;
	unsigned char *buf = skb->data;
	unsigned char cc;

	pr_debug("\n* ICNOMING IPV4 PACKET *\n");
	pr_debug("Drop it\n");

	for (buff_cont = 0; buff_cont < skb->len; buff_cont++) {
		cc = buf[buff_cont];
		printk(KERN_DEBUG "%02x",cc);
	}

	printk(KERN_DEBUG "\n");

	return NF_DROP;
}

/*
 * IPv6 entry function
 *
 */
static unsigned int nat64_tg6(struct sk_buff *skb, 
		const struct xt_action_param *par)
{
	const struct xt_nat64_tginfo *info = par->targinfo;
	struct ipv6hdr *iph = ipv6_hdr(skb);
	__u8 l4_protocol = iph->nexthdr;
	struct net_device * net_out = dev_get_by_name(&init_net, info->out_dev);

	pr_debug("\n* INCOMING IPV6 PACKET *\n");
	pr_debug("PKT SRC=%pI6 \n", &iph->saddr);
	pr_debug("PKT DST=%pI6 \n", &iph->daddr);
	pr_debug("RULE DST=%pI6 \n", &info->ip6dst.in6);
	pr_debug("RULE DST_MSK=%pI6 \n", &info->ip6dst_mask);
	if (net_out != NULL) {
		pr_debug("NAT64: outgoing net_device is %s ", net_out->name);
	} else {
		pr_debug("NAT64: error getting the net_device %s", info->out_dev);
	}

	/*
	 * If the packet is not directed towards the NAT64 prefix, 
	 * continue through the Netfilter rules.
	 */
	if (!nat64_tg6_cmp(&info->ip6dst.in6, &info->ip6dst_mask.in6, 
				&iph->daddr, info->flags))
		return NF_ACCEPT;

	if (l4_protocol & NAT64_IPV6_ALLWD_PROTOS) {
		if(!nat64_determine_tuple(NFPROTO_IPV6, l4_protocol, skb, 
					net_out)) {
			pr_debug("NAT64: Something went wrong in the "
					"determining the tuple stage.");
			return NF_DROP;
		}
	}

	/*
	 * The translation of the packet went O.K. and we no longer need it.
	 */
	return NF_DROP;
}

/*
 * General entry point. 
 *
 * Here the NAT64 implementation validates that the
 * incoming packet is IPv4 or IPv6. If it isn't, it silently drops the packet.
 * If it's one of those two, it calls it's respective function, since the IPv6
 * header is handled differently than an IPv4 header.
 */
static unsigned int nat64_tg(struct sk_buff *skb, 
		const struct xt_action_param *par)
{
	if (par->family == NFPROTO_IPV4)
		return nat64_tg4(skb, par);
	else if (par->family == NFPROTO_IPV6)
		return nat64_tg6(skb, par);
	else
		return NF_ACCEPT;
}

static int nat64_tg_check(const struct xt_tgchk_param *par)
{
	int ret;

	ret = nf_ct_l3proto_try_module_get(par->family);
	if (ret < 0)
		pr_info("cannot load support for proto=%u\n",
				par->family);
	return ret;
}

static struct xt_target nat64_tg_reg __read_mostly = {
	.name = "nat64",
	.revision = 0,
	.target = nat64_tg,
	.checkentry = nat64_tg_check,
	.family = NFPROTO_UNSPEC,
	.table = "mangle",
	.hooks = (1 << NF_INET_PRE_ROUTING),
	.targetsize = sizeof(struct xt_nat64_tginfo),
	.me = THIS_MODULE,
};

static int __init nat64_init(void)
{
	/*
	 * Include nf_conntrack dependency
	 */
	need_conntrack();
	/*
	 * Include nf_conntrack_ipv4 dependency.
	 * IPv4 conntrack is needed in order to handle complete packets, and not
	 * fragments.
	 */
	need_ipv4_conntrack();

	l3proto_ip = nf_ct_l3proto_find_get((u_int16_t)NFPROTO_IPV4);
	l3proto_ipv6 = nf_ct_l3proto_find_get((u_int16_t) NFPROTO_IPV6);

	if (l3proto_ip == NULL)
		pr_debug("NAT64: couldn't load IPv4 l3proto");
	if (l3proto_ipv6 == NULL)
		pr_debug("NAT64: couldn't load IPv6 l3proto");

	return xt_register_target(&nat64_tg_reg);
}

static void __exit nat64_exit(void)
{
	nf_ct_l3proto_put(l3proto_ip);
	nf_ct_l3proto_put(l3proto_ipv6);
	xt_unregister_target(&nat64_tg_reg);
}

module_init(nat64_init);
module_exit(nat64_exit);<|MERGE_RESOLUTION|>--- conflicted
+++ resolved
@@ -136,12 +136,6 @@
 
 static int nat64_send_ipv4_packet(struct sk_buff * skb, struct net_device * dev)
 {
-<<<<<<< HEAD
-	int ret=0;
-//	int buff_cont;
-//	unsigned char *buf = skb->data;
-//	unsigned char cc;
-=======
 	struct iphdr *iph = ip_hdr(skb);
 	struct flowi fl;
 	struct rtable * rt;
@@ -214,7 +208,6 @@
 		struct net_device *dev)
 {
 	int ret = -1;
->>>>>>> ae0c0bf2
 
 	spin_lock_bh(&nf_nat64_lock);
 	pr_debug("NAT64: Sending the new packet...");
@@ -484,17 +477,11 @@
 	u_int8_t pay_len = skb->len - skb->data_len;
 	u_int8_t packet_len, l4hdrlen, l3hdrlen, l2hdrlen;
 	unsigned int addr_type;
-<<<<<<< HEAD
-//	int buff_cont;
-//	unsigned char *buf = skb->data;
-//	unsigned char cc;
-=======
 	/*
 	int buff_cont;
 	unsigned char *buf = skb->data;
 	unsigned char cc;
 	*/
->>>>>>> ae0c0bf2
 
 	addr_type = RTN_LOCAL;
 
@@ -559,17 +546,10 @@
 	l2hdrlen = LL_MAX_HEADER;
 	packet_len = l3hdrlen + l4hdrlen + pay_len;
 
-<<<<<<< HEAD
-	// LL_MAX_HEADER referes to the 'link layer' in the OSI stack.
-	new_skb = alloc_skb(LL_MAX_HEADER + packet_len, GFP_ATOMIC);
-	pr_debug("LL_MAX_HEADER [%d] | PACKET_LEN [%d] = l3hdrlen [%d] + l4hdrlen [%d] + pay_len [%d]", LL_MAX_HEADER, packet_len, l3hdrlen, l4hdrlen, pay_len);
-	pr_debug("SKB_ALLOC [head %ld] [data %ld] [tail %d] [end %d] | [len %d]", new_skb->head - new_skb->head, new_skb->data - new_skb->head, new_skb->tail, new_skb->end, new_skb->len);
-=======
 	/*
 	 * LL_MAX_HEADER referes to the 'link layer' in the OSI stack.
 	 */
 	new_skb = alloc_skb(l2hdrlen + packet_len, GFP_ATOMIC);
->>>>>>> ae0c0bf2
 
 	if (!new_skb) {
 		pr_debug("NAT64: Couldn't allocate space for new skb");
@@ -597,18 +577,6 @@
 	skb_put(new_skb, packet_len);
 	pr_debug("GUACAMOLE %d", new_skb->len);
 
-<<<<<<< HEAD
-	skb_put(new_skb, packet_len);
-	pr_debug("PUT PACKET_LEN [head %ld] [data %ld] [tail %d] [end %d] | [len %d]", new_skb->head - new_skb->head, new_skb->data - new_skb->head, new_skb->tail, new_skb->end, new_skb->len);
-	
-	skb_push(new_skb, l4hdrlen);
-	pr_debug("PUSH L4HDRLEN [head %ld] [data %ld] [tail %d] [end %d] | [len %d]", new_skb->head - new_skb->head, new_skb->data - new_skb->head, new_skb->tail, new_skb->end, new_skb->len);
-	
-	skb_push(new_skb, l3hdrlen);
-	pr_debug("PUSH L3HDRLEN [head %ld] [data %ld] [tail %d] [end %d] | [len %d]", new_skb->head - new_skb->head, new_skb->data - new_skb->head, new_skb->tail, new_skb->end, new_skb->len);
-	
-=======
->>>>>>> ae0c0bf2
 	if (!new_skb) {
 		if (printk_ratelimit()) {
 			pr_debug("NAT64: failed to alloc a new sk_buff");
@@ -724,14 +692,7 @@
 	 * from the tuple.
 	 */
 	if (nat64_translate_packet(l3protocol, l4protocol, new_skb, &outgoing)) {
-<<<<<<< HEAD
-		new_skb->dev = net_out;
-//		pr_debug("%d %d %d %d", new_skb->head - new_skb->head, new_skb->data - new_skb->head, new_skb->tail, new_skb->end);
-
-		if (nat64_send_packet(skb, new_skb) == 0) {
-=======
 		if (nat64_send_packet(skb, new_skb, net_out) == 0) {
->>>>>>> ae0c0bf2
 			pr_debug("NAT64: Succesfully sent the packet");
 
 			return true;
