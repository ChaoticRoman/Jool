/**
 * @file
 *
 * This module implements the feature mentioned in the RFC6146,
 * about managing static routes. It allows to add a new entry in
 * the BIB and Session tables from Userspace.
 */

#include "nat64/mod/static_routes.h"
#include "nat64/mod/config.h"
#include "nat64/mod/pool4.h"
#include "nat64/mod/bib_db.h"
#include "nat64/mod/session_db.h"
#include <linux/slab.h>


int add_static_route(struct request_bib *req)
{
	struct bib_entry *bib = NULL;
	int error;

<<<<<<< HEAD
	error = pool4_get(req->l4_proto, &req->add.ipv4);
	if (error) {
		log_warning("The IPv4 address and port could not be reserved from the pool."
				"Maybe they're being used by some other BIB entry?");
		return error;
=======
	if (!pool4_contains(&req->add.ipv4.address)) {
		log_err("The address '%pI4' does not belong to the IPv4 pool.", &req->add.ipv4.address);
		return -EINVAL;
	}

	spin_lock_bh(&bib_session_lock);

	/* Check if the BIB entry exists. */
	error = bib_get_by_ipv6(&req->add.ipv6, req->l4_proto, &bib_by_ipv6);
	if (!error) {
		bib = bib_by_ipv6;
		goto already_mapped;
	}
	if (error != -ENOENT)
		goto generic_error;

	error = bib_get_by_ipv4(&req->add.ipv4, req->l4_proto, &bib_by_ipv4);
	if (!error) {
		bib = bib_by_ipv4;
		goto already_mapped;
	}
	if (error != -ENOENT)
		goto generic_error;

	/* Borrow the address and port from the IPv4 pool. */
	if (is_error(pool4_get(req->l4_proto, &req->add.ipv4))) {
		/*
		 * This might happen if Filtering just reserved the address#port, but hasn't yet inserted
		 * the BIB entry to the table. This is because bib_session_lock doesn't cover the IPv4
		 * pool.
		 * Otherwise something's not returning borrowed address#ports to the pool, which is an
		 * error.
		 */
		log_err("Port number %u from address %pI4 is taken from the IPv4 pool, "
				"but it wasn't found in the BIB. Please try again; if the problem persists, "
				"please report.", req->add.ipv4.l4_id, &req->add.ipv4.address);
		error = -EEXIST;
		goto failure;
>>>>>>> a675aa2f
	}

	bib = bib_create(&req->add.ipv4, &req->add.ipv6, true, req->l4_proto);
	if (!bib) {
<<<<<<< HEAD
		log_err(ERR_ALLOC_FAILED, "Could not allocate the BIB entry.");
=======
		log_err("Could NOT allocate a BIB entry.");
>>>>>>> a675aa2f
		error = -ENOMEM;
		goto bib_error;
	}

	error = bibdb_add(bib, req->l4_proto);
	if (error) {
<<<<<<< HEAD
		log_warning("The BIB entry could not be added to the database. Maybe an entry with the "
				"same IPv4 and/or IPv6 transport address already exists?");
		bib_kfree(bib);
		goto bib_error;
=======
		log_err("Could NOT add the BIB entry to the table.");
		goto failure;
>>>>>>> a675aa2f
	}

	/*
	 * We do not call bib_return(bib) here, because we want the entry to hold a fake user so the
	 * timer doesn't delete it.
	 */

	return 0;

<<<<<<< HEAD
bib_error:
	pool4_return(req->l4_proto, &req->add.ipv4);
=======
already_mapped:
	log_err("%pI6c#%u is already mapped to %pI4#%u.",
			&bib->ipv6.address, bib->ipv6.l4_id,
			&bib->ipv4.address, bib->ipv4.l4_id);
	error = -EEXIST;
	bib = NULL;
	goto failure;

generic_error:
	log_err("Error code %u while trying to interact with the BIB.",
			error);
	/* Fall through. */

failure:
	if (bib)
		bib_kfree(bib);
	spin_unlock_bh(&bib_session_lock);
>>>>>>> a675aa2f
	return error;
}

int delete_static_route(struct request_bib *req)
{
	struct bib_entry *bib;
	int error = 0;

	switch (req->remove.l3_proto) {
	case L3PROTO_IPV6:
		error = bibdb_get_by_ipv6(&req->remove.ipv6, req->l4_proto, &bib);
		break;
	case L3PROTO_IPV4:
		error = bibdb_get_by_ipv4(&req->remove.ipv4, req->l4_proto, &bib);
		break;
	default:
		log_err("Unsupported network protocol: %u.", req->remove.l3_proto);
		error = -EINVAL;
		break;
	}

<<<<<<< HEAD
	if (error == -ENOENT) {
		log_err(ERR_BIB_NOT_FOUND, "Could not find the BIB entry requested by the user.");
		return error;
=======
	if (!bib) {
		log_err("Could not find the BIB entry requested by the user.");
		error = -ENOENT;
		goto end;
>>>>>>> a675aa2f
	}
	if (error)
		return error;

<<<<<<< HEAD
	/* Remove the fake user. */
	if (bib->is_static) {
		bib_return(bib);
		bib->is_static = false;
=======
	/*
	 * I'm tempted to assert that the entry is static here. Would that serve a purpose?
	 * Nah.
	 */

	while (!list_empty(&bib->sessions)) {
		session = container_of(bib->sessions.next, struct session_entry, bib_list_hook);
		error = session_remove(session);
		if (error) {
			log_err("Session [%pI6c#%u, %pI6c#%u, %pI4#%u, %pI4#%u] refused to die.",
					&session->ipv6.remote.address, session->ipv6.remote.l4_id,
					&session->ipv6.local.address, session->ipv6.local.l4_id,
					&session->ipv4.local.address, session->ipv4.local.l4_id,
					&session->ipv4.remote.address, session->ipv4.remote.l4_id);
			goto end;
		}
		list_del(&session->bib_list_hook);
		list_del(&session->expire_list_hook);
		session_kfree(session);
>>>>>>> a675aa2f
	}

	/* Remove bib's sessions and their references. */
	error = sessiondb_delete_by_bib(bib);
	if (error) {
<<<<<<< HEAD
		bib_return(bib);
		return error;
=======
		log_err("Remove bib entry call ended with error code %d, despite validations.", error);
		goto end;
>>>>>>> a675aa2f
	}

	/* Remove our own reference. If it was the last one, the entry should be no more. */
	if (bib_return(bib) == 0) {
		log_err(ERR_INCOMPLETE_REMOVE, "Looks like some packet was using the BIB entry, "
				"so it couldn't be deleted immediately. If the entry still exists, "
				"you might want to try again.");
		return -EAGAIN;
	}

	return 0;
}<|MERGE_RESOLUTION|>--- conflicted
+++ resolved
@@ -19,76 +19,26 @@
 	struct bib_entry *bib = NULL;
 	int error;
 
-<<<<<<< HEAD
 	error = pool4_get(req->l4_proto, &req->add.ipv4);
 	if (error) {
-		log_warning("The IPv4 address and port could not be reserved from the pool."
+		log_err("The IPv4 address and port could not be reserved from the pool."
 				"Maybe they're being used by some other BIB entry?");
 		return error;
-=======
-	if (!pool4_contains(&req->add.ipv4.address)) {
-		log_err("The address '%pI4' does not belong to the IPv4 pool.", &req->add.ipv4.address);
-		return -EINVAL;
-	}
-
-	spin_lock_bh(&bib_session_lock);
-
-	/* Check if the BIB entry exists. */
-	error = bib_get_by_ipv6(&req->add.ipv6, req->l4_proto, &bib_by_ipv6);
-	if (!error) {
-		bib = bib_by_ipv6;
-		goto already_mapped;
-	}
-	if (error != -ENOENT)
-		goto generic_error;
-
-	error = bib_get_by_ipv4(&req->add.ipv4, req->l4_proto, &bib_by_ipv4);
-	if (!error) {
-		bib = bib_by_ipv4;
-		goto already_mapped;
-	}
-	if (error != -ENOENT)
-		goto generic_error;
-
-	/* Borrow the address and port from the IPv4 pool. */
-	if (is_error(pool4_get(req->l4_proto, &req->add.ipv4))) {
-		/*
-		 * This might happen if Filtering just reserved the address#port, but hasn't yet inserted
-		 * the BIB entry to the table. This is because bib_session_lock doesn't cover the IPv4
-		 * pool.
-		 * Otherwise something's not returning borrowed address#ports to the pool, which is an
-		 * error.
-		 */
-		log_err("Port number %u from address %pI4 is taken from the IPv4 pool, "
-				"but it wasn't found in the BIB. Please try again; if the problem persists, "
-				"please report.", req->add.ipv4.l4_id, &req->add.ipv4.address);
-		error = -EEXIST;
-		goto failure;
->>>>>>> a675aa2f
 	}
 
 	bib = bib_create(&req->add.ipv4, &req->add.ipv6, true, req->l4_proto);
 	if (!bib) {
-<<<<<<< HEAD
-		log_err(ERR_ALLOC_FAILED, "Could not allocate the BIB entry.");
-=======
-		log_err("Could NOT allocate a BIB entry.");
->>>>>>> a675aa2f
+		log_err("Could not allocate the BIB entry.");
 		error = -ENOMEM;
 		goto bib_error;
 	}
 
 	error = bibdb_add(bib, req->l4_proto);
 	if (error) {
-<<<<<<< HEAD
-		log_warning("The BIB entry could not be added to the database. Maybe an entry with the "
+		log_err("The BIB entry could not be added to the database. Maybe an entry with the "
 				"same IPv4 and/or IPv6 transport address already exists?");
 		bib_kfree(bib);
 		goto bib_error;
-=======
-		log_err("Could NOT add the BIB entry to the table.");
-		goto failure;
->>>>>>> a675aa2f
 	}
 
 	/*
@@ -98,28 +48,8 @@
 
 	return 0;
 
-<<<<<<< HEAD
 bib_error:
 	pool4_return(req->l4_proto, &req->add.ipv4);
-=======
-already_mapped:
-	log_err("%pI6c#%u is already mapped to %pI4#%u.",
-			&bib->ipv6.address, bib->ipv6.l4_id,
-			&bib->ipv4.address, bib->ipv4.l4_id);
-	error = -EEXIST;
-	bib = NULL;
-	goto failure;
-
-generic_error:
-	log_err("Error code %u while trying to interact with the BIB.",
-			error);
-	/* Fall through. */
-
-failure:
-	if (bib)
-		bib_kfree(bib);
-	spin_unlock_bh(&bib_session_lock);
->>>>>>> a675aa2f
 	return error;
 }
 
@@ -141,63 +71,29 @@
 		break;
 	}
 
-<<<<<<< HEAD
 	if (error == -ENOENT) {
-		log_err(ERR_BIB_NOT_FOUND, "Could not find the BIB entry requested by the user.");
+		log_err("Could not find the BIB entry requested by the user.");
 		return error;
-=======
-	if (!bib) {
-		log_err("Could not find the BIB entry requested by the user.");
-		error = -ENOENT;
-		goto end;
->>>>>>> a675aa2f
 	}
 	if (error)
 		return error;
 
-<<<<<<< HEAD
 	/* Remove the fake user. */
 	if (bib->is_static) {
 		bib_return(bib);
 		bib->is_static = false;
-=======
-	/*
-	 * I'm tempted to assert that the entry is static here. Would that serve a purpose?
-	 * Nah.
-	 */
-
-	while (!list_empty(&bib->sessions)) {
-		session = container_of(bib->sessions.next, struct session_entry, bib_list_hook);
-		error = session_remove(session);
-		if (error) {
-			log_err("Session [%pI6c#%u, %pI6c#%u, %pI4#%u, %pI4#%u] refused to die.",
-					&session->ipv6.remote.address, session->ipv6.remote.l4_id,
-					&session->ipv6.local.address, session->ipv6.local.l4_id,
-					&session->ipv4.local.address, session->ipv4.local.l4_id,
-					&session->ipv4.remote.address, session->ipv4.remote.l4_id);
-			goto end;
-		}
-		list_del(&session->bib_list_hook);
-		list_del(&session->expire_list_hook);
-		session_kfree(session);
->>>>>>> a675aa2f
 	}
 
 	/* Remove bib's sessions and their references. */
 	error = sessiondb_delete_by_bib(bib);
 	if (error) {
-<<<<<<< HEAD
 		bib_return(bib);
 		return error;
-=======
-		log_err("Remove bib entry call ended with error code %d, despite validations.", error);
-		goto end;
->>>>>>> a675aa2f
 	}
 
 	/* Remove our own reference. If it was the last one, the entry should be no more. */
 	if (bib_return(bib) == 0) {
-		log_err(ERR_INCOMPLETE_REMOVE, "Looks like some packet was using the BIB entry, "
+		log_err("Looks like some packet was using the BIB entry, "
 				"so it couldn't be deleted immediately. If the entry still exists, "
 				"you might want to try again.");
 		return -EAGAIN;
