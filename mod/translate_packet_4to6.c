--- conflicted
+++ resolved
@@ -123,20 +123,6 @@
 	struct ipv6hdr *ip6_hdr;
 	bool reset_traffic_class;
 
-<<<<<<< HEAD
-=======
-	bool has_frag_hdr = !is_dont_fragment_set(ip4_hdr);
-
-	out->l3_hdr.proto = L3PROTO_IPV6;
-	out->l3_hdr.len = sizeof(struct ipv6hdr) + (has_frag_hdr ? sizeof(struct frag_hdr) : 0);
-	out->l3_hdr.ptr_needs_kfree = true;
-	out->l3_hdr.ptr = kmalloc(out->l3_hdr.len, GFP_ATOMIC);
-	if (!out->l3_hdr.ptr) {
-		log_debug("Allocation of the IPv6 header failed.");
-		return VER_DROP;
-	}
-
->>>>>>> 54fc02dd
 	rcu_read_lock_bh();
 	reset_traffic_class = rcu_dereference_bh(config)->reset_traffic_class;
 	rcu_read_unlock_bh();
@@ -176,17 +162,10 @@
 		return -EINVAL;
 	*/
 
-<<<<<<< HEAD
 	if (!is_inner_pkt(in) && has_unexpired_src_route(ip4_hdr)) {
-		log_info("Packet has an unexpired source route.");
+		log_debug("Packet has an unexpired source route.");
 		icmp64_send(in->skb, ICMPERR_SRC_ROUTE, 0);
 		return -EINVAL;
-=======
-	if (has_unexpired_src_route(ip4_hdr) && in->skb != NULL) {
-		log_debug("Packet has an unexpired source route.");
-		icmp64_send(in, ICMPERR_SRC_ROUTE, 0);
-		return VER_DROP;
->>>>>>> 54fc02dd
 	}
 
 	if (has_frag_hdr(in->l3_hdr.ptr)) {
@@ -343,15 +322,9 @@
 		break;
 
 	default: /* hostPrecedenceViolation (14) is known to fall through here. */
-<<<<<<< HEAD
-		log_info("ICMPv4 messages type %u code %u do not exist in ICMPv6.", icmpv4_hdr->type,
-				icmpv4_hdr->code);
-		return -EINVAL; /* No ICMP error. */
-=======
 		log_debug("ICMPv4 messages type %u code %u do not exist in ICMPv6.",
 				icmpv4_hdr->type, icmpv4_hdr->code);
-		return VER_DROP; /* No ICMP error. */
->>>>>>> 54fc02dd
+		return -EINVAL; /* No ICMP error. */
 	}
 
 	return 0;
@@ -387,9 +360,8 @@
 		break;
 	}
 	default: /* missingARequiredOption (1) is known to fall through here. */
-<<<<<<< HEAD
-		log_info("ICMPv4 messages type %u code %u do not exist in ICMPv6.", icmpv4_hdr->type,
-				icmpv4_hdr->code);
+		log_debug("ICMPv4 messages type %u code %u do not exist in ICMPv6.",
+				icmpv4_hdr->type, icmpv4_hdr->code);
 		return -EINVAL; /* No ICMP error. */
 	}
 
@@ -444,11 +416,6 @@
 		 * Either an attack or shouldn't happen, so drop silently.
 		 */
 		return -EINVAL;
-=======
-		log_debug("ICMPv4 messages type %u code %u do not exist in ICMPv6.",
-				icmpv4_hdr->type, icmpv4_hdr->code);
-		return VER_DROP; /* No ICMP error. */
->>>>>>> 54fc02dd
 	}
 
 	parts->payload.len = len - parts->l3_hdr.len - parts->l4_hdr.len;
@@ -469,25 +436,10 @@
 
 	log_debug("Translating the inner packet (4->6)...");
 
-<<<<<<< HEAD
 	memset(&in_inner, 0, sizeof(in_inner));
 	error = buffer4_to_parts(in_outer->payload.ptr, in_outer->payload.len, &in_inner);
 	if (error)
 		return error;
-=======
-	/* Prepare the translate function's requirements. */
-	if (is_error(frag_create_from_buffer_ipv4(in_outer->payload.ptr, in_outer->payload.len, true,
-			&in_inner)))
-		goto end;
-
-	if (in_inner->l4_hdr.proto == L4PROTO_ICMP) {
-		struct icmphdr *hdr_icmp = frag_get_icmp4_hdr(in_inner);
-		if (icmp4_has_inner_packet(hdr_icmp->type))
-			goto end; /* packet inside packet inside packet. */
-	}
-
-	result = translate_inner_packet(tuple, in_inner, out_outer);
->>>>>>> 54fc02dd
 
 	return translate_inner_packet(tuple, &in_inner, out_outer);
 }
@@ -499,27 +451,9 @@
 static int create_icmp6_hdr_and_payload(struct tuple* tuple, struct pkt_parts *in,
 		struct pkt_parts *out)
 {
-<<<<<<< HEAD
 	int error;
 	struct icmphdr *icmpv4_hdr = in->l4_hdr.ptr;
 	struct icmp6hdr *icmpv6_hdr = out->l4_hdr.ptr;
-=======
-	verdict result;
-	struct icmphdr *icmpv4_hdr;
-	struct icmp6hdr *icmpv6_hdr;
-
-	icmpv4_hdr = frag_get_icmp4_hdr(in);
-	icmpv6_hdr = kmalloc(sizeof(struct icmp6hdr), GFP_ATOMIC);
-	if (!icmpv6_hdr) {
-		log_debug("Allocation of the ICMPv6 header failed.");
-		return VER_DROP;
-	}
-
-	out->l4_hdr.proto = L4PROTO_ICMP;
-	out->l4_hdr.len = sizeof(*icmpv6_hdr);
-	out->l4_hdr.ptr = icmpv6_hdr;
-	out->l4_hdr.ptr_needs_kfree = true;
->>>>>>> 54fc02dd
 
 	/* -- First the ICMP header. -- */
 	switch (icmpv4_hdr->type) {
@@ -564,13 +498,8 @@
 		 * Redirect (5), Alternative Host Address (6).
 		 * This time there's no ICMP error.
 		 */
-<<<<<<< HEAD
-		log_info("ICMPv4 messages type %u do not exist in ICMPv6.", icmpv4_hdr->type);
+		log_debug("ICMPv4 messages type %u do not exist in ICMPv6.", icmpv4_hdr->type);
 		return -EINVAL;
-=======
-		log_debug("ICMPv4 messages type %u do not exist in ICMPv6.", icmpv4_hdr->type);
-		return VER_DROP;
->>>>>>> 54fc02dd
 	}
 
 	/* -- Then the payload. -- */
@@ -599,23 +528,7 @@
 		return -EINVAL;
 	log_debug("In dev MTU: %u", in->skb->dev->mtu);
 
-<<<<<<< HEAD
 	out_dst = skb_dst(out->skb);
-=======
-	out_dst = route_ipv6(frag_get_ipv6_hdr(out), out_icmp, L4PROTO_ICMP, in->skb->mark);
-	if (!out_dst)
-		return VER_DROP;
-	if (!out_dst->dev) {
-		dst_release(out_dst);
-		log_debug("I found a dst_entry with a NULL dev. "
-				"This is probably going to break someone's PMTUD.");
-		return VER_DROP;
-	}
-
-	skb_dst_set(out->skb, out_dst);
-	/* TODO (fine) we have probably never needed this, since ip6_finish_output2() does it. */
-	out->skb->dev = out_dst->dev;
->>>>>>> 54fc02dd
 	log_debug("Out dev MTU: %u", out_dst->dev->mtu);
 
 	hdr4 = in->l3_hdr.ptr;
