#include "nat64/mod/packet.h"

#include <linux/icmp.h>
#include <net/route.h>

#include "nat64/comm/constants.h"
#include "nat64/comm/str_utils.h"
#include "nat64/mod/types.h"
#include "nat64/mod/icmp_wrapper.h"
#include "nat64/mod/stats.h"


#define MIN_IPV6_HDR_LEN sizeof(struct ipv6hdr)
#define MIN_IPV4_HDR_LEN sizeof(struct iphdr)
#define MIN_TCP_HDR_LEN sizeof(struct tcphdr)
#define MIN_UDP_HDR_LEN sizeof(struct udphdr)
#define MIN_ICMP6_HDR_LEN sizeof(struct icmp6hdr)
#define MIN_ICMP4_HDR_LEN sizeof(struct icmphdr)


void kfree_skb_queued(struct sk_buff *skb)
{
	struct sk_buff *next_skb;
	while (skb) {
		next_skb = skb->next;
		skb->next = skb->prev = NULL;
		kfree_skb(skb);
		skb = next_skb;
	}
}

int skb_aggregate_ipv4_payload_len(struct sk_buff *skb, unsigned int *len)
{
	struct iphdr *hdr;

	do {
		hdr = ip_hdr(skb);

		if (!is_more_fragments_set_ipv4(hdr)) {
			*len = get_fragment_offset_ipv4(hdr) + skb_l4hdr_len(skb) + skb_payload_len(skb);
			return 0;
		}

		skb = skb->next;
	} while (skb);

	WARN(true, "I'm missing the MF=false fragment...");
	return -EINVAL;
}

int skb_aggregate_ipv6_payload_len(struct sk_buff *skb, unsigned int *len)
{
	struct frag_hdr *hdr = skb_frag_hdr(skb);

	if (!hdr) {
		*len = skb_l4hdr_len(skb) + skb_payload_len(skb);
		return 0;
	}

	do {
		hdr = skb_frag_hdr(skb);

		if (!is_more_fragments_set_ipv6(hdr)) {
			*len = get_fragment_offset_ipv6(hdr) + skb_l4hdr_len(skb) + skb_payload_len(skb);
			return 0;
		}

		skb = skb->next;
	} while (skb);

	WARN(true, "I'm missing the MF=false fragment...");
	return -EINVAL;
}

int validate_lengths_tcp(unsigned int len, unsigned int l3_hdr_len, struct tcphdr *hdr)
{
	if (len < l3_hdr_len + MIN_TCP_HDR_LEN) {
		log_debug("Packet is too small to contain a basic TCP header.");
		return -EINVAL;
	}

	if (len < l3_hdr_len + tcp_hdr_len(hdr)) {
		log_debug("Packet is too small to contain its TCP header.");
		return -EINVAL;
	}

	return 0;
}

int validate_lengths_udp(unsigned int len, unsigned int l3_hdr_len)
{
	if (len < l3_hdr_len + MIN_UDP_HDR_LEN) {
		log_debug("Packet is too small to contain a UDP header.");
		return -EINVAL;
	}

	return 0;
}

int validate_lengths_icmp6(unsigned int len, unsigned int l3_hdr_len)
{
	if (len < l3_hdr_len + MIN_ICMP6_HDR_LEN) {
		log_debug("Packet is too small to contain a ICMPv6 header.");
		return -EINVAL;
	}

	return 0;
}

int validate_lengths_icmp4(unsigned int len, unsigned int l3_hdr_len)
{
	if (len < l3_hdr_len + MIN_ICMP4_HDR_LEN) {
		log_debug("Packet is too small to contain a ICMPv4 header.");
		return -EINVAL;
	}

	return 0;
}

int validate_ipv6_integrity(struct ipv6hdr *hdr, unsigned int len, bool is_truncated,
		struct hdr_iterator *iterator, int *field)
{
	enum hdr_iterator_result result;

	if (len < MIN_IPV6_HDR_LEN) {
		log_debug("Packet is too small to contain a basic IPv6 header.");
		*field = IPSTATS_MIB_INTRUNCATEDPKTS;
		return -EINVAL;
	}
	if (!is_truncated && len != MIN_IPV6_HDR_LEN + be16_to_cpu(hdr->payload_len)) {
		log_debug("The packet's length does not match the IPv6 header's payload length field.");
		*field = IPSTATS_MIB_INHDRERRORS;
		return -EINVAL;
	}

	if (is_truncated)
		hdr_iterator_init_truncated(iterator, hdr, len);
	else
		hdr_iterator_init(iterator, hdr);
	result = hdr_iterator_last(iterator);

	switch (result) {
	case HDR_ITERATOR_SUCCESS:
		WARN(true, "Iterator reports there are headers beyond the payload.");
		break;
	case HDR_ITERATOR_END:
		return 0;
	case HDR_ITERATOR_UNSUPPORTED:
		/* RFC 6146 section 5.1. */
		log_debug("Packet contains an Authentication or ESP header, "
				"which I'm not supposed to support.");
		break;
	case HDR_ITERATOR_OVERFLOW:
		log_debug("IPv6 extension header analysis ran past the end of the packet. "
				"Packet seems corrupted; ignoring.");
		break;
	}

	/* If fall through here, indicates there is a Header Error. */
	*field = IPSTATS_MIB_INHDRERRORS;
	return -EINVAL;
}

bool icmp4_has_inner_packet(__u8 icmp_type)
{
	return (icmp_type == ICMP_DEST_UNREACH)
			|| (icmp_type == ICMP_TIME_EXCEEDED)
			|| (icmp_type == ICMP_PARAMETERPROB)
			|| (icmp_type == ICMP_SOURCE_QUENCH)
			|| (icmp_type == ICMP_REDIRECT);
}

bool icmpv6_has_inner_packet(__u8 icmp6_type)
{
	return (icmp6_type == ICMPV6_DEST_UNREACH)
			|| (icmp6_type == ICMPV6_PKT_TOOBIG)
			|| (icmp6_type == ICMPV6_TIME_EXCEED)
			|| (icmp6_type == ICMPV6_PARAMPROB);
}

<<<<<<< HEAD
static int validate_inner_packet6(struct ipv6hdr *hdr6, unsigned int len)
=======
static int validate_inner_packet6(struct ipv6hdr *hdr6, int len, int *field)
>>>>>>> 30131316
{
	struct hdr_iterator iterator;
	struct icmp6hdr *l4_hdr;
	unsigned int l3_hdr_len;
	int error;

#ifdef UNIT_TESTING
	log_debug("Validating inner packet 6");
#endif

	error = validate_ipv6_integrity(hdr6, len, true, &iterator, field);
	if (error)
		return error;

	l3_hdr_len = iterator.data - (void *) hdr6;
	l4_hdr = iterator.data;

	switch (iterator.hdr_type) {
	case NEXTHDR_TCP:
		if (len < l3_hdr_len + MIN_TCP_HDR_LEN) {
			log_debug("Packet is too small to contain a basic TCP header.");
			*field = IPSTATS_MIB_INTRUNCATEDPKTS;
			return -EINVAL;
		}
		break;
	case NEXTHDR_UDP:
		error = validate_lengths_udp(len, l3_hdr_len);
		if (error) {
			*field = IPSTATS_MIB_INTRUNCATEDPKTS;
			return error;
		}
		break;
	case NEXTHDR_ICMP:
		error = validate_lengths_icmp6(len, l3_hdr_len);
		if (error) {
			*field = IPSTATS_MIB_INTRUNCATEDPKTS;
			return error;
		}
		if (icmpv6_has_inner_packet(l4_hdr->icmp6_type)) {
			*field = IPSTATS_MIB_INHDRERRORS;
			return -EINVAL; /* packet inside packet inside packet. */
		}

		break;
	default:
		/*
		 * Why are we validating an error packet of a packet we couldn't have translated?
		 * Either an attack or shouldn't happen, so drop silently.
		 */
		*field = IPSTATS_MIB_INUNKNOWNPROTOS;
		return -EINVAL;
	}

	return 0;
}

int skb_init_cb_ipv6(struct sk_buff *skb)
{
	struct jool_cb *cb = skb_jcb(skb);
	bool is_1st_fragment;
	struct hdr_iterator iterator;
	int error;
	int field = 0;

	error = validate_ipv6_integrity(ipv6_hdr(skb), skb->len, false, &iterator, &field);
	if (error) {
		inc_stats(skb, field);
		return error;
	}
	/*
	 * If you're comparing this to init_ipv4_cb(), keep in mind that ip6_route_input() is not
	 * exported for dynamic modules to use (and linux doesn't know a route to the NAT64 prefix
	 * anyway), so we have to test the shit out of kernel IPv6 functions which might dereference
	 * the dst_entries of the skbs.
	 * We already know of a bug in Linux 3.12 that does exactly that, see icmp_wrapper.c.
	 */

	cb->l3_proto = L3PROTO_IPV6;
	cb->frag_hdr = get_extension_header(ipv6_hdr(skb), NEXTHDR_FRAGMENT);
	cb->original_skb = skb;
	skb_set_transport_header(skb, iterator.data - (void *) skb_network_header(skb));
	cb->payload = iterator.data;

	is_1st_fragment = is_first_fragment_ipv6(cb->frag_hdr);

	switch (iterator.hdr_type) {
	case NEXTHDR_TCP:
		cb->l4_proto = L4PROTO_TCP;

		if (is_1st_fragment) {
			error = validate_lengths_tcp(skb->len, skb_l3hdr_len(skb), tcp_hdr(skb));
			if (error) {
				inc_stats(skb, IPSTATS_MIB_INTRUNCATEDPKTS);
				return error;
			}
			cb->payload += tcp_hdrlen(skb);
		}
		break;

	case NEXTHDR_UDP:
		cb->l4_proto = L4PROTO_UDP;

		if (is_1st_fragment) {
			error = validate_lengths_udp(skb->len, skb_l3hdr_len(skb));
			if (error) {
				inc_stats(skb, IPSTATS_MIB_INTRUNCATEDPKTS);
				return error;
			}
			cb->payload += sizeof(struct udphdr);
		}
		break;

	case NEXTHDR_ICMP:
		cb->l4_proto = L4PROTO_ICMP;

		if (is_1st_fragment) {
			error = validate_lengths_icmp6(skb->len, skb_l3hdr_len(skb));
			if (error) {
				inc_stats(skb, IPSTATS_MIB_INTRUNCATEDPKTS);
				return error;
			}
			cb->payload += sizeof(struct icmp6hdr);
			/*
			 * If there's a inner packet, we will not validate it until the translate step,
			 * because it can be done easily there during the computation of the pkt_parts
			 * structure.
			 */

			if (icmpv6_has_inner_packet(icmp6_hdr(skb)->icmp6_type)) {
				error = validate_inner_packet6(cb->payload, skb_payload_len(skb), &field);
				if (error) {
					inc_stats(skb, field);
					return error;
				}
			}
		}
		break;

	default:
		log_debug("Unsupported layer 4 protocol: %d", iterator.hdr_type);
		icmp64_send(skb, ICMPERR_PORT_UNREACHABLE, 0);
		inc_stats(skb, IPSTATS_MIB_INUNKNOWNPROTOS);
		return -EINVAL;
	}


	return 0;
}

int validate_ipv4_integrity(struct iphdr *hdr, unsigned int len, bool is_truncated, int *field)
{
	u16 ip4_hdr_len;

	if (len < MIN_IPV4_HDR_LEN) {
		log_debug("Packet is too small to contain a basic IP header.");
		*field = IPSTATS_MIB_INTRUNCATEDPKTS;
		/* Even if we expect it to be truncated, this length is unacceptable. */
		return -EINVAL;
	}
	if (hdr->ihl < 5) {
		log_debug("Packet's IHL field is too small.");
		*field = IPSTATS_MIB_INHDRERRORS;
		return -EINVAL;
	}
	if (ip_fast_csum((u8 *) hdr, hdr->ihl)) {
		log_debug("Packet's IPv4 checksum is incorrect.");
		*field = IPSTATS_MIB_INHDRERRORS;
		return -EINVAL;
	}

	if (is_truncated)
		return 0;

	ip4_hdr_len = 4 * hdr->ihl;
	if (len < ip4_hdr_len) {
		log_debug("Packet is too small to contain the IP header + options.");
		*field = IPSTATS_MIB_INTRUNCATEDPKTS;
		return -EINVAL;
	}
	if (len != be16_to_cpu(hdr->tot_len)) {
		log_debug("The packet's length does not equal the IPv4 header's lengh field.");
		*field = IPSTATS_MIB_INHDRERRORS;
		return -EINVAL;
	}

	return 0;
}

<<<<<<< HEAD
static int validate_inner_packet4(struct iphdr *hdr4, unsigned int len)
=======
static int validate_inner_packet4(struct iphdr *hdr4, int len, int *field)
>>>>>>> 30131316
{
	struct icmphdr *l4_hdr;
	unsigned int l3_hdr_len;
	int error;

#ifdef UNIT_TESTING
	log_debug("Validating inner packet 4");
#endif

	error = validate_ipv4_integrity(hdr4, len, true, field);
	if (error)
		return error;

	l3_hdr_len = 4 * hdr4->ihl;
	l4_hdr = (void*) (hdr4 + l3_hdr_len);

	switch (hdr4->protocol) {
	case IPPROTO_TCP:
		if (len < l3_hdr_len + MIN_TCP_HDR_LEN) {
			log_debug("Inner Packet is too small to contain a basic TCP header.");
			*field = IPSTATS_MIB_INTRUNCATEDPKTS;
			return -EINVAL;
		}

		break;
	case IPPROTO_UDP:
		error = validate_lengths_udp(len, l3_hdr_len);
		if (error) {
			*field = IPSTATS_MIB_INTRUNCATEDPKTS;
			return error;
		}

		break;
	case IPPROTO_ICMP:
		error = validate_lengths_icmp4(len, l3_hdr_len);
		if (error) {
			*field = IPSTATS_MIB_INTRUNCATEDPKTS;
			return error;
		}
		if (icmp4_has_inner_packet(l4_hdr->type)) {
			*field = IPSTATS_MIB_INHDRERRORS;
			return -EINVAL; /* packet inside packet inside packet. */
		}

		break;
	default:
		/*
		 * Why are we validating an error packet of a packet we couldn't have translated?
		 * Either an attack or shouldn't happen, so drop silently.
		 */
		*field = IPSTATS_MIB_INUNKNOWNPROTOS;
		return -EINVAL;
	}

	return 0;
}

int skb_init_cb_ipv4(struct sk_buff *skb)
{
	struct jool_cb *cb = skb_jcb(skb);
	bool is_1st_fragment;
	struct iphdr *hdr4 = ip_hdr(skb);
	int error;
	int field = 0;

	error = validate_ipv4_integrity(hdr4, skb->len, false, &field);
	if (error) {
		inc_stats(skb, field);
		return error;
	}

	is_1st_fragment = is_first_fragment_ipv4(hdr4);

#ifndef UNIT_TESTING
	if (skb && skb_rtable(skb) == NULL) {
		/*
		 * Some kernel functions assume that the incoming packet is already routed.
		 * Because they seem to pop up where we least expect them, we'll just route every incoming
		 * packet, regardless of whether we end up calling one of those functions.
		 */

		error = ip_route_input(skb, hdr4->daddr, hdr4->saddr, hdr4->tos, skb->dev);
		if (error) {
			log_debug("ip_route_input failed: %d", error);
			inc_stats(skb, IPSTATS_MIB_INNOROUTES);
			return error;
		}
	}
#endif

	cb->l3_proto = L3PROTO_IPV4;
	cb->frag_hdr = NULL;
	cb->original_skb = skb;
	skb_set_transport_header(skb, 4 * hdr4->ihl);
	cb->payload = skb_transport_header(skb);

	switch (hdr4->protocol) {
	case IPPROTO_TCP:
		cb->l4_proto = L4PROTO_TCP;

		if (is_1st_fragment) {
			error = validate_lengths_tcp(skb->len, skb_l3hdr_len(skb), tcp_hdr(skb));
			if (error) {
				inc_stats(skb, IPSTATS_MIB_INTRUNCATEDPKTS);
				return error;
			}
			cb->payload += tcp_hdrlen(skb);
		}
		break;

	case IPPROTO_UDP:
		cb->l4_proto = L4PROTO_UDP;

		if (is_1st_fragment) {
			error = validate_lengths_udp(skb->len, skb_l3hdr_len(skb));
			if (error) {
				inc_stats(skb, IPSTATS_MIB_INTRUNCATEDPKTS);
				return error;
			}
			cb->payload += sizeof(struct udphdr);
		}
		break;

	case IPPROTO_ICMP:
		cb->l4_proto = L4PROTO_ICMP;

		if (is_1st_fragment) {
			error = validate_lengths_icmp4(skb->len, skb_l3hdr_len(skb));
			if (error) {
				inc_stats(skb, IPSTATS_MIB_INTRUNCATEDPKTS);
				return error;
			}
			cb->payload += sizeof(struct icmphdr);
		}
		/*
		 * If there's a inner packet, we will validate.
		 */
		if (icmp4_has_inner_packet(icmp_hdr(skb)->type)) {
			error = validate_inner_packet4(cb->payload, skb_payload_len(skb), &field);
			if (error) {
				inc_stats(skb, field);
				return error;
			}
		}

		break;

	default:
		log_debug("Unsupported layer 4 protocol: %d", hdr4->protocol);
		icmp64_send(skb, ICMPERR_PROTO_UNREACHABLE, 0);
		inc_stats(skb, IPSTATS_MIB_INUNKNOWNPROTOS);
		return -EINVAL;
	}

	return 0;
}

static char *nexthdr_to_string(__u8 nexthdr)
{
	switch (nexthdr) {
	case NEXTHDR_TCP:
		return "TCP";
	case NEXTHDR_UDP:
		return "UDP";
	case NEXTHDR_ICMP:
		return "ICMP";
	case NEXTHDR_FRAGMENT:
		return "Fragment";
	}

	return "Don't know";
}

static char *protocol_to_string(__u8 protocol)
{
	switch (protocol) {
	case IPPROTO_TCP:
		return "TCP";
	case IPPROTO_UDP:
		return "UDP";
	case IPPROTO_ICMP:
		return "ICMP";
	}

	return "Don't know";
}

static void print_l4_hdr(struct sk_buff *skb)
{
	struct tcphdr *tcp_header;
	struct udphdr *udp_header;

	pr_debug("Layer 4 proto: %s\n", l4proto_to_string(skb_l4_proto(skb)));
	switch (skb_l4_proto(skb)) {
	case L4PROTO_TCP:
		tcp_header = tcp_hdr(skb);
		pr_debug("		source port: %u\n", be16_to_cpu(tcp_header->source));
		pr_debug("		destination port: %u\n", be16_to_cpu(tcp_header->dest));
		pr_debug("		seq: %u\n", be32_to_cpu(tcp_header->seq));
		pr_debug("		ack_seq: %u\n", be32_to_cpu(tcp_header->ack_seq));
		pr_debug("		doff:%u res1:%u cwr:%u ece:%u urg:%u\n", tcp_header->doff, tcp_header->res1,
				tcp_header->cwr, tcp_header->ece, tcp_header->urg);
		pr_debug("		ack:%u psh:%u rst:%u syn:%u fin:%u\n", tcp_header->ack, tcp_header->psh,
				tcp_header->rst, tcp_header->syn, tcp_header->fin);
		pr_debug("		window: %u\n", be16_to_cpu(tcp_header->window));
		pr_debug("		check: %u\n", tcp_header->check);
		pr_debug("		urg_ptr: %u\n", be16_to_cpu(tcp_header->urg_ptr));
		break;

	case L4PROTO_UDP:
		udp_header = udp_hdr(skb);
		pr_debug("		source port: %u\n", be16_to_cpu(udp_header->source));
		pr_debug("		destination port: %u\n", be16_to_cpu(udp_header->dest));
		pr_debug("		length: %u\n", be16_to_cpu(udp_header->len));
		pr_debug("		checksum: %u\n", udp_header->check);
		break;

	case L4PROTO_ICMP:
		/* too lazy */
		break;
	}
}

void skb_print(struct sk_buff *skb)
{
	struct ipv6hdr *hdr6;
	struct frag_hdr *frag_header;
	struct iphdr *hdr4;
	struct in_addr addr4;
	u16 frag_offset = 0;
	unsigned char *payload;
	unsigned int x;

	pr_debug("----------------\n");

	if (!skb) {
		pr_debug("(null)\n");
		return;
	}

	pr_debug("Layer 3 proto: %s", l3proto_to_string(skb_l3_proto(skb)));
	switch (skb_l3_proto(skb)) {
	case L3PROTO_IPV6:
		hdr6 = ipv6_hdr(skb);
		pr_debug("		version: %u\n", hdr6->version);
		pr_debug("		traffic class: %u\n", (hdr6->priority << 4) | (hdr6->flow_lbl[0] >> 4));
		pr_debug("		flow label: %u\n", ((hdr6->flow_lbl[0] & 0xf) << 16)
				| (hdr6->flow_lbl[1] << 8)
				| hdr6->flow_lbl[0]);
		pr_debug("		payload length: %u\n", be16_to_cpu(hdr6->payload_len));
		pr_debug("		next header: %s\n", nexthdr_to_string(hdr6->nexthdr));
		pr_debug("		hop limit: %u\n", hdr6->hop_limit);
		pr_debug("		source address: %pI6c\n", &hdr6->saddr);
		pr_debug("		destination address: %pI6c\n", &hdr6->daddr);

		if (hdr6->nexthdr == NEXTHDR_FRAGMENT) {
			frag_header = (struct frag_hdr *) (hdr6 + 1);
			pr_debug("Fragment header:\n");
			pr_debug("		next header: %s\n", nexthdr_to_string(frag_header->nexthdr));
			pr_debug("		reserved: %u\n", frag_header->reserved);
			pr_debug("		fragment offset: %u\n", get_fragment_offset_ipv6(frag_header));
			pr_debug("		more fragments: %u\n", is_more_fragments_set_ipv6(frag_header));
			pr_debug("		identification: %u\n", be32_to_cpu(frag_header->identification));
			frag_offset = get_fragment_offset_ipv6(frag_header);
		}
		break;

	case L3PROTO_IPV4:
		hdr4 = ip_hdr(skb);
		pr_debug("		version: %u\n", hdr4->version);
		pr_debug("		header length: %u\n", hdr4->ihl);
		pr_debug("		type of service: %u\n", hdr4->tos);
		pr_debug("		total length: %u\n", be16_to_cpu(hdr4->tot_len));
		pr_debug("		identification: %u\n", be16_to_cpu(hdr4->id));
		pr_debug("		don't fragment: %u\n", is_dont_fragment_set(hdr4));
		pr_debug("		more fragments: %u\n", is_more_fragments_set_ipv4(hdr4));
		pr_debug("		fragment offset: %u\n", get_fragment_offset_ipv4(hdr4));
		pr_debug("		time to live: %u\n", hdr4->ttl);
		pr_debug("		protocol: %s\n", protocol_to_string(hdr4->protocol));
		pr_debug("		checksum: %u\n", hdr4->check);
		addr4.s_addr = hdr4->saddr;
		pr_debug("		source address: %pI4\n", &addr4);
		addr4.s_addr = hdr4->daddr;
		pr_debug("		destination address: %pI4\n", &addr4);
		frag_offset = get_fragment_offset_ipv4(hdr4);
		break;
	}

	if (frag_offset == 0)
		print_l4_hdr(skb);

	pr_debug("Payload (length %u):\n", skb_payload_len(skb));
	payload = skb_payload(skb);
	if (skb_payload_len(skb))
		printk("		%u", payload[0]);
	for (x = 1; x < skb_payload_len(skb); x++) {
		if (x%12)
			printk(", %u", payload[x]);
		else
			printk("\n		%u", payload[x]);
	}
	printk("\n");
}

int validate_icmp6_csum(struct sk_buff *skb) {
	struct ipv6hdr *ip6_hdr;
	struct icmp6hdr *hdr_icmp6;
	unsigned int datagram_len;
	__sum16 csum;

	if (skb_l4_proto(skb) != L4PROTO_ICMP)
		return 0;

	hdr_icmp6 = icmp6_hdr(skb);
	if (!is_icmp6_error(hdr_icmp6->icmp6_type))
		return 0;

	ip6_hdr = ipv6_hdr(skb);
	datagram_len = skb_l4hdr_len(skb) + skb_payload_len(skb);
	csum = csum_ipv6_magic(&ip6_hdr->saddr, &ip6_hdr->daddr, datagram_len, NEXTHDR_ICMP,
			csum_partial(hdr_icmp6, datagram_len, 0));
	if (csum != 0) {
		log_debug("Checksum doesn't match.");
		return -EINVAL;
	}

	return 0;
}

int validate_icmp4_csum(struct sk_buff *skb) {
	struct icmphdr *hdr;
	__sum16 csum;

	if (skb_l4_proto(skb) != L4PROTO_ICMP)
		return 0;

	hdr = icmp_hdr(skb);
	if (!is_icmp4_error(hdr->type))
		return 0;

	csum = ip_compute_csum(hdr, skb_l4hdr_len(skb) + skb_payload_len(skb));
	if (csum != 0) {
		log_debug("Checksum doesn't match.");
		return -EINVAL;
	}

	return 0;
}<|MERGE_RESOLUTION|>--- conflicted
+++ resolved
@@ -178,11 +178,7 @@
 			|| (icmp6_type == ICMPV6_PARAMPROB);
 }
 
-<<<<<<< HEAD
-static int validate_inner_packet6(struct ipv6hdr *hdr6, unsigned int len)
-=======
-static int validate_inner_packet6(struct ipv6hdr *hdr6, int len, int *field)
->>>>>>> 30131316
+static int validate_inner_packet6(struct ipv6hdr *hdr6, unsigned int len, int *field)
 {
 	struct hdr_iterator iterator;
 	struct icmp6hdr *l4_hdr;
@@ -252,6 +248,7 @@
 		inc_stats(skb, field);
 		return error;
 	}
+
 	/*
 	 * If you're comparing this to init_ipv4_cb(), keep in mind that ip6_route_input() is not
 	 * exported for dynamic modules to use (and linux doesn't know a route to the NAT64 prefix
@@ -371,11 +368,7 @@
 	return 0;
 }
 
-<<<<<<< HEAD
-static int validate_inner_packet4(struct iphdr *hdr4, unsigned int len)
-=======
-static int validate_inner_packet4(struct iphdr *hdr4, int len, int *field)
->>>>>>> 30131316
+static int validate_inner_packet4(struct iphdr *hdr4, unsigned int len, int *field)
 {
 	struct icmphdr *l4_hdr;
 	unsigned int l3_hdr_len;
@@ -510,9 +503,8 @@
 			}
 			cb->payload += sizeof(struct icmphdr);
 		}
-		/*
-		 * If there's a inner packet, we will validate.
-		 */
+
+		/* TODO:si es un error... validar. */
 		if (icmp4_has_inner_packet(icmp_hdr(skb)->type)) {
 			error = validate_inner_packet4(cb->payload, skb_payload_len(skb), &field);
 			if (error) {
