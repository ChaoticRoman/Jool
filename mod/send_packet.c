#include "nat64/mod/send_packet.h"
#include "nat64/comm/types.h"
#include "nat64/mod/ipv6_hdr_iterator.h"

#include <linux/version.h>
#include <linux/list.h>
#include <net/ip.h>
#include <linux/icmp.h>
#include <linux/icmpv6.h>
#include <net/ip6_route.h>
#include <net/route.h>


<<<<<<< HEAD
#if LINUX_VERSION_CODE < KERNEL_VERSION(3,0,0)

struct dst_entry *route_ipv4(struct iphdr *hdr_ip4, void *l4_hdr, l4_protocol l4_proto, u32 mark)
{
	struct flowi flow;
	struct rtable *table;
	int error;

	memset(&flow, 0, sizeof(flow));
	/* flow.oif; */
	/* flow.iif; */
	flow.mark = mark;
	flow.fl4_dst = hdr_ip4->daddr;
	/* flow.fl4_src = hdr_ip4->saddr; */
	flow.fl4_tos = RT_TOS(hdr_ip4->tos);
	flow.fl4_scope = RT_SCOPE_UNIVERSE;
	flow.proto = hdr_ip4->protocol;
	flow.flags = 0;
	{
		struct udphdr *hdr_udp;
		struct tcphdr *hdr_tcp;
		struct icmphdr *hdr_icmp4;

		switch (l4_proto) {
		case L4PROTO_NONE:
			break;
		case L4PROTO_TCP:
			hdr_tcp = l4_hdr;
			flow.fl_ip_sport = hdr_tcp->source;
			flow.fl_ip_dport = hdr_tcp->dest;
			break;
		case L4PROTO_UDP:
			hdr_udp = l4_hdr;
			flow.fl_ip_sport = hdr_udp->source;
			flow.fl_ip_dport = hdr_udp->dest;
			break;
		case L4PROTO_ICMP:
			hdr_icmp4 = l4_hdr;
			flow.fl_icmp_type = hdr_icmp4->type;
			flow.fl_icmp_code = hdr_icmp4->code;
			break;
		}
	}
	/* flow.secid; */

	error = ip_route_output_key(&init_net, &table, &flow);
	if (error) {
		log_err(ERR_ROUTE_FAILED, "ip_route_output_key() failed. Code: %d. Cannot route packet.",
				-error);
		return NULL;
	}
	if (!table) {
		log_err(ERR_ROUTE_FAILED, "The routing table is NULL. Cannot route packet.");
		return NULL;
	}

	return &table->dst;
}

struct dst_entry *route_ipv6(struct ipv6hdr *hdr_ip6, void *l4_hdr, l4_protocol l4_proto, u32 mark)
{
	struct flowi flow;
	struct dst_entry *dst;

	memset(&flow, 0, sizeof(flow));
	/* flow.oif; */
	/* flow.iif; */
	flow.mark = mark;
	flow.fl6_dst = hdr_ip6->daddr;
	flow.fl6_src = hdr_ip6->saddr;
	flow.fl6_flowlabel = get_flow_label(hdr_ip6);
	flow.proto = hdr_ip6->nexthdr;
	flow.flags = 0;
	{
		struct udphdr *hdr_udp;
		struct tcphdr *hdr_tcp;
		struct icmp6hdr *hdr_icmp6;

		switch (l4_proto) {
		case L4PROTO_NONE:
			break;
		case L4PROTO_TCP:
			hdr_tcp = l4_hdr;
			flow.fl_ip_sport = hdr_tcp->source;
			flow.fl_ip_dport = hdr_tcp->dest;
			break;
		case L4PROTO_UDP:
			hdr_udp = l4_hdr;
			flow.fl_ip_sport = hdr_udp->source;
			flow.fl_ip_dport = hdr_udp->dest;
			break;
		case L4PROTO_ICMP:
			hdr_icmp6 = l4_hdr;
			flow.fl_icmp_type = hdr_icmp6->icmp6_type;
			flow.fl_icmp_code = hdr_icmp6->icmp6_code;
			break;
		}
	}
	/* flow.secid; */

	dst = ip6_route_output(&init_net, NULL, &flow);
	if (!dst) {
		log_err(ERR_ROUTE_FAILED, "ip6_route_output() returned NULL. Cannot route packet.");
		return NULL;
	}
	if (dst->error) {
		log_err(ERR_ROUTE_FAILED, "ip6_route_output() returned error %d. Cannot route packet.",
				-dst->error);
		return NULL;
	}

	return dst;
}

#else

int route_ipv4(struct sk_buff *skb)
=======
struct dst_entry *route_ipv4(struct iphdr *hdr_ip, void *l4_hdr, l4_protocol l4_proto, u32 mark)
>>>>>>> 54fc02dd
{
	struct iphdr *hdr_ip = ip_hdr(skb);
	struct flowi4 flow;
	struct rtable *table;

	memset(&flow, 0, sizeof(flow));
	/* flow.flowi4_oif; */
	/* flow.flowi4_iif; */
	flow.flowi4_mark = skb->mark;
	flow.flowi4_tos = RT_TOS(hdr_ip->tos);
	flow.flowi4_scope = RT_SCOPE_UNIVERSE;
	flow.flowi4_proto = hdr_ip->protocol;
	/*
	 * TODO (help) Don't know if we should set FLOWI_FLAG_PRECOW_METRICS. Does the kernel ever
	 * create routes on Jool's behalf?
	 * TODO (help) We should probably set FLOWI_FLAG_ANYSRC (for virtual-interfaceless support).
	 * If you change it, the corresponding attribute in route_skb_ipv6() should probably follow.
	 */
	flow.flowi4_flags = 0;
	/* Only used by XFRM ATM (kernel/Documentation/networking/secid.txt). */
	/* flow.flowi4_secid; */
	/* It appears this one only introduces noise. */
	/* flow.saddr = hdr_ip->saddr; */
	flow.daddr = hdr_ip->daddr;

	{
		struct udphdr *hdr_udp;
		struct tcphdr *hdr_tcp;
		struct icmphdr *hdr_icmp4;

		switch (skb_l4_proto(skb)) {
		case L4PROTO_NONE:
			break;
		case L4PROTO_TCP:
			hdr_tcp = tcp_hdr(skb);
			flow.fl4_sport = hdr_tcp->source;
			flow.fl4_dport = hdr_tcp->dest;
			break;
		case L4PROTO_UDP:
			hdr_udp = udp_hdr(skb);
			flow.fl4_sport = hdr_udp->source;
			flow.fl4_dport = hdr_udp->dest;
			break;
		case L4PROTO_ICMP:
			hdr_icmp4 = icmp_hdr(skb);
			flow.fl4_icmp_type = hdr_icmp4->type;
			flow.fl4_icmp_code = hdr_icmp4->code;
			break;
		}
	}

	/*
	 * I'm using neither ip_route_output_key() nor ip_route_output_flow() because those seem to
	 * mind about XFRM (= IPsec), which is probably just troublesome overhead given that "any
	 * protocols that protect IP header information are essentially incompatible with NAT64"
	 * (RFC 6146).
	 */
	table = __ip_route_output_key(&init_net, &flow);
	if (!table || IS_ERR(table)) {
<<<<<<< HEAD
		log_err(ERR_ROUTE_FAILED, "__ip_route_output_key() returned %ld. "
				"Cannot route packet.", (long) table);
		return -EINVAL;
	}
	if (table->dst.error) {
		log_err(ERR_ROUTE_FAILED, "__ip_route_output_key() returned error %d. "
				"Cannot route packet.", -table->dst.error);
	}
	if (!table->dst.dev) {
		dst_release(&table->dst);
		log_err(ERR_NULL, "I found a dst entry with no dev. I don't know what to do; failing...");
		return -EINVAL;
=======
		log_debug("__ip_route_output_key() returned %ld. Cannot route packet.", (long) table);
		return NULL;
>>>>>>> 54fc02dd
	}

	skb_dst_set(skb, &table->dst);
	/* TODO we have probably never needed this, since ip6_finish_output2() does it already. */
	skb->dev = table->dst.dev;

	return 0;
}

int route_ipv6(struct sk_buff *skb)
{
	struct ipv6hdr *hdr_ip = ipv6_hdr(skb);
	struct flowi6 flow;
	struct dst_entry *dst;
	struct hdr_iterator iterator;
	hdr_iterator_result iterator_result;

	hdr_iterator_init(&iterator, hdr_ip);
	iterator_result = hdr_iterator_last(&iterator);

	memset(&flow, 0, sizeof(flow));
	/* flow->flowi6_oif; */
	/* flow->flowi6_iif; */
	flow.flowi6_mark = skb->mark;
	flow.flowi6_tos = get_traffic_class(hdr_ip);
	flow.flowi6_scope = RT_SCOPE_UNIVERSE;
	flow.flowi6_proto = (iterator_result == HDR_ITERATOR_END) ? iterator.hdr_type : 0;
	flow.flowi6_flags = 0;
	/* flow->flowi6_secid; */
	flow.saddr = hdr_ip->saddr;
	flow.daddr = hdr_ip->daddr;
	flow.flowlabel = get_flow_label(hdr_ip);
	{
		struct udphdr *hdr_udp;
		struct tcphdr *hdr_tcp;
		struct icmp6hdr *hdr_icmp6;

		switch (skb_l4_proto(skb)) {
		case L4PROTO_NONE:
			break;
		case L4PROTO_TCP:
			hdr_tcp = tcp_hdr(skb);
			flow.fl6_sport = hdr_tcp->source;
			flow.fl6_dport = hdr_tcp->dest;
			break;
		case L4PROTO_UDP:
			hdr_udp = udp_hdr(skb);
			flow.fl6_sport = hdr_udp->source;
			flow.fl6_dport = hdr_udp->dest;
			break;
		case L4PROTO_ICMP:
			hdr_icmp6 = icmp6_hdr(skb);
			flow.fl6_icmp_type = hdr_icmp6->icmp6_type;
			flow.fl6_icmp_code = hdr_icmp6->icmp6_code;
			break;
		}
	}

	dst = ip6_route_output(&init_net, NULL, &flow);
	if (!dst) {
<<<<<<< HEAD
		log_err(ERR_ROUTE_FAILED, "ip6_route_output() returned NULL. Cannot route packet.");
		return -EINVAL;
	}
	if (dst->error) {
		log_err(ERR_ROUTE_FAILED, "ip6_route_output() returned error %d. Cannot route packet.",
				-dst->error);
		return -EINVAL;
=======
		log_debug("ip6_route_output() returned NULL. Cannot route packet.");
		return NULL;
	}
	if (dst->error) {
		log_debug("ip6_route_output() returned error %d. Cannot route packet.", -dst->error);
		return NULL;
>>>>>>> 54fc02dd
	}

	skb_dst_set(skb, dst);
	/* TODO we have probably never needed this, since ip6_finish_output2() does it already. */
	skb->dev = dst->dev;

	return 0;
}

<<<<<<< HEAD
#endif

verdict send_pkt(struct sk_buff *skb)
=======
verdict send_pkt(struct packet *pkt)
>>>>>>> 54fc02dd
{
	struct sk_buff *next_skb = skb;
	int error = 0;

	while (next_skb) {
		skb = next_skb;
		next_skb = skb->next;
		skb->next = skb->prev = NULL;

		if (!skb->dev) {
			log_crit(ERR_UNKNOWN_ERROR, "I'm trying to send a packet that isn't routed.");
			kfree_skb(skb);
			continue;
		}
		log_debug("Sending skb via device '%s'...", skb->dev->name);

		switch (skb_l3_proto(skb)) {
		case L3PROTO_IPV6:
			skb_clear_cb(skb);
			error = ip6_local_out(skb);
			break;
		case L3PROTO_IPV4:
			skb_clear_cb(skb);
			error = ip_local_out(skb);
			break;
		}

		if (error) {
<<<<<<< HEAD
			log_err(ERR_SEND_FAILED, "The kernel's packet dispatch function returned errcode %d. "
					"Could not send packet.", error);
			/*
			 * The rest will also probably fail, so don't waste time trying to send them.
			 * If there were more skbs, they were fragments anyway, so the receiving node will
			 * fail to reassemble them.
			 */
			kfree_skb_queued(next_skb);
			return VER_DROP;
=======
			log_debug("The kernel's packet dispatch function returned errcode %d. "
					"Cannot send packet.", error);
			return VER_DROP; /* The rest will also probably fail methinks, so meh. */
>>>>>>> 54fc02dd
		}
	}

	return VER_CONTINUE;
}<|MERGE_RESOLUTION|>--- conflicted
+++ resolved
@@ -1,141 +1,20 @@
 #include "nat64/mod/send_packet.h"
 #include "nat64/comm/types.h"
-#include "nat64/mod/ipv6_hdr_iterator.h"
 
 #include <linux/version.h>
 #include <linux/list.h>
+#include <linux/icmp.h>
 #include <net/ip.h>
-#include <linux/icmp.h>
-#include <linux/icmpv6.h>
 #include <net/ip6_route.h>
 #include <net/route.h>
 
 
-<<<<<<< HEAD
-#if LINUX_VERSION_CODE < KERNEL_VERSION(3,0,0)
-
-struct dst_entry *route_ipv4(struct iphdr *hdr_ip4, void *l4_hdr, l4_protocol l4_proto, u32 mark)
-{
-	struct flowi flow;
-	struct rtable *table;
-	int error;
-
-	memset(&flow, 0, sizeof(flow));
-	/* flow.oif; */
-	/* flow.iif; */
-	flow.mark = mark;
-	flow.fl4_dst = hdr_ip4->daddr;
-	/* flow.fl4_src = hdr_ip4->saddr; */
-	flow.fl4_tos = RT_TOS(hdr_ip4->tos);
-	flow.fl4_scope = RT_SCOPE_UNIVERSE;
-	flow.proto = hdr_ip4->protocol;
-	flow.flags = 0;
-	{
-		struct udphdr *hdr_udp;
-		struct tcphdr *hdr_tcp;
-		struct icmphdr *hdr_icmp4;
-
-		switch (l4_proto) {
-		case L4PROTO_NONE:
-			break;
-		case L4PROTO_TCP:
-			hdr_tcp = l4_hdr;
-			flow.fl_ip_sport = hdr_tcp->source;
-			flow.fl_ip_dport = hdr_tcp->dest;
-			break;
-		case L4PROTO_UDP:
-			hdr_udp = l4_hdr;
-			flow.fl_ip_sport = hdr_udp->source;
-			flow.fl_ip_dport = hdr_udp->dest;
-			break;
-		case L4PROTO_ICMP:
-			hdr_icmp4 = l4_hdr;
-			flow.fl_icmp_type = hdr_icmp4->type;
-			flow.fl_icmp_code = hdr_icmp4->code;
-			break;
-		}
-	}
-	/* flow.secid; */
-
-	error = ip_route_output_key(&init_net, &table, &flow);
-	if (error) {
-		log_err(ERR_ROUTE_FAILED, "ip_route_output_key() failed. Code: %d. Cannot route packet.",
-				-error);
-		return NULL;
-	}
-	if (!table) {
-		log_err(ERR_ROUTE_FAILED, "The routing table is NULL. Cannot route packet.");
-		return NULL;
-	}
-
-	return &table->dst;
-}
-
-struct dst_entry *route_ipv6(struct ipv6hdr *hdr_ip6, void *l4_hdr, l4_protocol l4_proto, u32 mark)
-{
-	struct flowi flow;
-	struct dst_entry *dst;
-
-	memset(&flow, 0, sizeof(flow));
-	/* flow.oif; */
-	/* flow.iif; */
-	flow.mark = mark;
-	flow.fl6_dst = hdr_ip6->daddr;
-	flow.fl6_src = hdr_ip6->saddr;
-	flow.fl6_flowlabel = get_flow_label(hdr_ip6);
-	flow.proto = hdr_ip6->nexthdr;
-	flow.flags = 0;
-	{
-		struct udphdr *hdr_udp;
-		struct tcphdr *hdr_tcp;
-		struct icmp6hdr *hdr_icmp6;
-
-		switch (l4_proto) {
-		case L4PROTO_NONE:
-			break;
-		case L4PROTO_TCP:
-			hdr_tcp = l4_hdr;
-			flow.fl_ip_sport = hdr_tcp->source;
-			flow.fl_ip_dport = hdr_tcp->dest;
-			break;
-		case L4PROTO_UDP:
-			hdr_udp = l4_hdr;
-			flow.fl_ip_sport = hdr_udp->source;
-			flow.fl_ip_dport = hdr_udp->dest;
-			break;
-		case L4PROTO_ICMP:
-			hdr_icmp6 = l4_hdr;
-			flow.fl_icmp_type = hdr_icmp6->icmp6_type;
-			flow.fl_icmp_code = hdr_icmp6->icmp6_code;
-			break;
-		}
-	}
-	/* flow.secid; */
-
-	dst = ip6_route_output(&init_net, NULL, &flow);
-	if (!dst) {
-		log_err(ERR_ROUTE_FAILED, "ip6_route_output() returned NULL. Cannot route packet.");
-		return NULL;
-	}
-	if (dst->error) {
-		log_err(ERR_ROUTE_FAILED, "ip6_route_output() returned error %d. Cannot route packet.",
-				-dst->error);
-		return NULL;
-	}
-
-	return dst;
-}
-
-#else
-
 int route_ipv4(struct sk_buff *skb)
-=======
-struct dst_entry *route_ipv4(struct iphdr *hdr_ip, void *l4_hdr, l4_protocol l4_proto, u32 mark)
->>>>>>> 54fc02dd
 {
 	struct iphdr *hdr_ip = ip_hdr(skb);
 	struct flowi4 flow;
 	struct rtable *table;
+	int error;
 
 	memset(&flow, 0, sizeof(flow));
 	/* flow.flowi4_oif; */
@@ -191,27 +70,23 @@
 	 */
 	table = __ip_route_output_key(&init_net, &flow);
 	if (!table || IS_ERR(table)) {
-<<<<<<< HEAD
-		log_err(ERR_ROUTE_FAILED, "__ip_route_output_key() returned %ld. "
-				"Cannot route packet.", (long) table);
-		return -EINVAL;
+		error = abs(PTR_ERR(table));
+		log_debug("__ip_route_output_key() returned %d. Cannot route packet.", error);
+		return -error;
 	}
 	if (table->dst.error) {
-		log_err(ERR_ROUTE_FAILED, "__ip_route_output_key() returned error %d. "
-				"Cannot route packet.", -table->dst.error);
+		error = abs(table->dst.error);
+		log_debug("__ip_route_output_key() returned error %d. Cannot route packet.", error);
+		return -error;
 	}
 	if (!table->dst.dev) {
 		dst_release(&table->dst);
-		log_err(ERR_NULL, "I found a dst entry with no dev. I don't know what to do; failing...");
+		log_debug("I found a dst entry with no dev. I don't know what to do; failing...");
 		return -EINVAL;
-=======
-		log_debug("__ip_route_output_key() returned %ld. Cannot route packet.", (long) table);
-		return NULL;
->>>>>>> 54fc02dd
 	}
 
 	skb_dst_set(skb, &table->dst);
-	/* TODO we have probably never needed this, since ip6_finish_output2() does it already. */
+	/* TODO (fine) ip_output() already does this, so we have probably never needed it. */
 	skb->dev = table->dst.dev;
 
 	return 0;
@@ -268,38 +143,23 @@
 
 	dst = ip6_route_output(&init_net, NULL, &flow);
 	if (!dst) {
-<<<<<<< HEAD
-		log_err(ERR_ROUTE_FAILED, "ip6_route_output() returned NULL. Cannot route packet.");
+		log_debug("ip6_route_output() returned NULL. Cannot route packet.");
 		return -EINVAL;
 	}
 	if (dst->error) {
-		log_err(ERR_ROUTE_FAILED, "ip6_route_output() returned error %d. Cannot route packet.",
-				-dst->error);
-		return -EINVAL;
-=======
-		log_debug("ip6_route_output() returned NULL. Cannot route packet.");
-		return NULL;
-	}
-	if (dst->error) {
-		log_debug("ip6_route_output() returned error %d. Cannot route packet.", -dst->error);
-		return NULL;
->>>>>>> 54fc02dd
+		int error = abs(dst->error);
+		log_debug("ip6_route_output() returned error %d. Cannot route packet.", error);
+		return -error;
 	}
 
 	skb_dst_set(skb, dst);
-	/* TODO we have probably never needed this, since ip6_finish_output2() does it already. */
+	/* TODO (fine) ip6_finish_output2() already does this, so we have probably never needed it. */
 	skb->dev = dst->dev;
 
 	return 0;
 }
 
-<<<<<<< HEAD
-#endif
-
 verdict send_pkt(struct sk_buff *skb)
-=======
-verdict send_pkt(struct packet *pkt)
->>>>>>> 54fc02dd
 {
 	struct sk_buff *next_skb = skb;
 	int error = 0;
@@ -310,7 +170,7 @@
 		skb->next = skb->prev = NULL;
 
 		if (!skb->dev) {
-			log_crit(ERR_UNKNOWN_ERROR, "I'm trying to send a packet that isn't routed.");
+			WARN(true, "I'm trying to send a packet that isn't routed.");
 			kfree_skb(skb);
 			continue;
 		}
@@ -328,8 +188,7 @@
 		}
 
 		if (error) {
-<<<<<<< HEAD
-			log_err(ERR_SEND_FAILED, "The kernel's packet dispatch function returned errcode %d. "
+			log_debug("The kernel's packet dispatch function returned errcode %d. "
 					"Could not send packet.", error);
 			/*
 			 * The rest will also probably fail, so don't waste time trying to send them.
@@ -338,11 +197,6 @@
 			 */
 			kfree_skb_queued(next_skb);
 			return VER_DROP;
-=======
-			log_debug("The kernel's packet dispatch function returned errcode %d. "
-					"Cannot send packet.", error);
-			return VER_DROP; /* The rest will also probably fail methinks, so meh. */
->>>>>>> 54fc02dd
 		}
 	}
 
