#include "nat64/mod/translate_packet.h"
#include "nat64/comm/types.h"
#include "nat64/comm/constants.h"
#include "nat64/mod/random.h"
#include "nat64/mod/config.h"
#include "nat64/mod/ipv6_hdr_iterator.h"

#include <linux/kernel.h>
#include <linux/printk.h>
#include <linux/list.h>
#include <linux/sort.h>
#include <linux/icmpv6.h>
#include <net/ip.h>
#include <net/ipv6.h>
#include <net/icmp.h>
#include <net/tcp.h>


static struct translate_config config;
static DEFINE_SPINLOCK(config_lock);

static struct translation_steps steps[L3_PROTO_COUNT][L4_PROTO_COUNT];


#include "translate_packet_6to4.c"
#include "translate_packet_4to6.c"

int clone_translate_config(struct translate_config *clone)
{
	__u16 plateaus_len;

	spin_lock_bh(&config_lock);

	memcpy(clone, &config, sizeof(config));
	plateaus_len = config.mtu_plateau_count * sizeof(*config.mtu_plateaus);
	clone->mtu_plateaus = kmalloc(plateaus_len, GFP_ATOMIC);
	if (!clone->mtu_plateaus) {
		spin_unlock_bh(&config_lock);
		log_err(ERR_ALLOC_FAILED, "Could not allocate a clone of the config's plateaus list.");
		return -ENOMEM;
	}
	memcpy(clone->mtu_plateaus, config.mtu_plateaus, plateaus_len);

	spin_unlock_bh(&config_lock);
	return 0;
}

static int be16_compare(const void *a, const void *b)
{
	return *(__u16 *)b - *(__u16 *)a;
}

static void be16_swap(void *a, void *b, int size)
{
	__u16 t = *(__u16 *)a;
	*(__u16 *)a = *(__u16 *)b;
	*(__u16 *)b = t;
}

int set_translate_config(__u32 operation, struct translate_config *new_config)
{
	/* Validate. */
	if (operation & MTU_PLATEAUS_MASK) {
		int i, j;

		if (new_config->mtu_plateau_count == 0) {
			log_err(ERR_MTU_LIST_EMPTY, "The MTU list received from userspace is empty.");
			return -EINVAL;
		}

		/* Sort descending. */
		sort(new_config->mtu_plateaus, new_config->mtu_plateau_count,
				sizeof(*new_config->mtu_plateaus), be16_compare, be16_swap);

		/* Remove zeroes and duplicates. */
		for (i = 0, j = 1; j < new_config->mtu_plateau_count; j++) {
			if (new_config->mtu_plateaus[j] == 0)
				break;
			if (new_config->mtu_plateaus[i] != new_config->mtu_plateaus[j]) {
				i++;
				new_config->mtu_plateaus[i] = new_config->mtu_plateaus[j];
			}
		}

		if (new_config->mtu_plateaus[0] == 0) {
			log_err(ERR_MTU_LIST_ZEROES, "The MTU list contains nothing but zeroes.");
			return -EINVAL;
		}

		new_config->mtu_plateau_count = i + 1;
	}

	/* Update. */
	spin_lock_bh(&config_lock);

	if (operation & SKB_HEAD_ROOM_MASK)
		config.skb_head_room = new_config->skb_head_room;
	if (operation & SKB_TAIL_ROOM_MASK)
		config.skb_tail_room = new_config->skb_tail_room;
	if (operation & RESET_TCLASS_MASK)
		config.reset_traffic_class = new_config->reset_traffic_class;
	if (operation & RESET_TOS_MASK)
		config.reset_tos = new_config->reset_tos;
	if (operation & NEW_TOS_MASK)
		config.new_tos = new_config->new_tos;
	if (operation & DF_ALWAYS_ON_MASK)
		config.df_always_on = new_config->df_always_on;
	if (operation & BUILD_IPV4_ID_MASK)
		config.build_ipv4_id = new_config->build_ipv4_id;
	if (operation & LOWER_MTU_FAIL_MASK)
		config.lower_mtu_fail = new_config->lower_mtu_fail;
	if (operation & MTU_PLATEAUS_MASK) {
		__u16 *old_mtus = config.mtu_plateaus;
		__u16 new_mtus_len = new_config->mtu_plateau_count * sizeof(*new_config->mtu_plateaus);

		config.mtu_plateaus = kmalloc(new_mtus_len, GFP_ATOMIC);
		if (!config.mtu_plateaus) {
			config.mtu_plateaus = old_mtus; /* Should we revert the other fields? */
			spin_unlock_bh(&config_lock);
			log_err(ERR_ALLOC_FAILED, "Could not allocate the kernel's MTU plateaus list.");
			return -ENOMEM;
		}

		kfree(old_mtus);
		config.mtu_plateau_count = new_config->mtu_plateau_count;
		memcpy(config.mtu_plateaus, new_config->mtu_plateaus, new_mtus_len);
	}

	spin_unlock_bh(&config_lock);
	return 0;
}

static enum verdict empty(struct tuple *tuple, struct fragment *in, struct fragment *out)
{
	return VER_CONTINUE;
}

static enum verdict copy_payload(struct tuple *tuple, struct fragment *in, struct fragment *out)
{
	out->l4_hdr.proto = L4PROTO_NONE;
	out->l4_hdr.len = 0;
	out->l4_hdr.ptr = NULL;
	out->l4_hdr.ptr_needs_kfree = false;
	out->payload.len = in->payload.len;
	out->payload.ptr = in->payload.ptr;
	out->payload.ptr_needs_kfree = false;

	return VER_CONTINUE;
}

/**
 * layer-4 header and payload translation that assumes that neither has to be changed.
 * As such, it just copies the pointers to the original data to the pointers to the new data,
 * instead of populating new data.
 */
static enum verdict copy_l4_hdr_and_payload(struct tuple *tuple, struct fragment *in, struct fragment *out)
{
	out->l4_hdr = in->l4_hdr;
	out->l4_hdr.ptr_needs_kfree = false;
	out->payload = in->payload;
	out->payload.ptr_needs_kfree = false;

	return VER_CONTINUE;
}

int translate_packet_init(void)
{
	__u16 default_plateaus[] = TRAN_DEF_MTU_PLATEAUS;

	spin_lock_bh(&config_lock);

	config.skb_head_room = TRAN_DEF_SKB_HEAD_ROOM;
	config.skb_tail_room = TRAN_DEF_SKB_TAIL_ROOM;
	config.reset_traffic_class = TRAN_DEF_RESET_TRAFFIC_CLASS;
	config.reset_tos = TRAN_DEF_RESET_TOS;
	config.new_tos = TRAN_DEF_NEW_TOS;
	config.df_always_on = TRAN_DEF_DF_ALWAYS_ON;
	config.build_ipv4_id = TRAN_DEF_BUILD_IPV4_ID;
	config.lower_mtu_fail = TRAN_DEF_LOWER_MTU_FAIL;
	config.mtu_plateau_count = ARRAY_SIZE(default_plateaus);
	config.mtu_plateaus = kmalloc(sizeof(default_plateaus), GFP_ATOMIC);
	if (!config.mtu_plateaus) {
		log_err(ERR_ALLOC_FAILED, "Could not allocate memory to store the MTU plateaus.");
		spin_unlock_bh(&config_lock);
		return -ENOMEM;
	}
	config.min_ipv6_mtu = TRAN_DEF_MIN_IPV6_MTU;
	memcpy(config.mtu_plateaus, &default_plateaus, sizeof(default_plateaus));

	spin_unlock_bh(&config_lock);

	steps[L3PROTO_IPV6][L4PROTO_NONE].l3_hdr_function = create_ipv4_hdr;
	steps[L3PROTO_IPV6][L4PROTO_NONE].l4_hdr_and_payload_function = copy_payload;
	steps[L3PROTO_IPV6][L4PROTO_NONE].l3_post_function = post_ipv4;
	steps[L3PROTO_IPV6][L4PROTO_NONE].l4_post_function = empty;

	steps[L3PROTO_IPV6][L4PROTO_TCP].l3_hdr_function = create_ipv4_hdr;
	steps[L3PROTO_IPV6][L4PROTO_TCP].l4_hdr_and_payload_function = copy_l4_hdr_and_payload;
	steps[L3PROTO_IPV6][L4PROTO_TCP].l3_post_function = post_ipv4;
	steps[L3PROTO_IPV6][L4PROTO_TCP].l4_post_function = post_tcp_ipv4;

	steps[L3PROTO_IPV6][L4PROTO_UDP].l3_hdr_function = create_ipv4_hdr;
	steps[L3PROTO_IPV6][L4PROTO_UDP].l4_hdr_and_payload_function = copy_l4_hdr_and_payload;
	steps[L3PROTO_IPV6][L4PROTO_UDP].l3_post_function = post_ipv4;
	steps[L3PROTO_IPV6][L4PROTO_UDP].l4_post_function = post_udp_ipv4;

	steps[L3PROTO_IPV6][L4PROTO_ICMP].l3_hdr_function = create_ipv4_hdr;
	steps[L3PROTO_IPV6][L4PROTO_ICMP].l4_hdr_and_payload_function = create_icmp4_hdr_and_payload;
	steps[L3PROTO_IPV6][L4PROTO_ICMP].l3_post_function = post_ipv4;
	steps[L3PROTO_IPV6][L4PROTO_ICMP].l4_post_function = post_icmp4;

	steps[L3PROTO_IPV4][L4PROTO_NONE].l3_hdr_function = create_ipv6_hdr;
	steps[L3PROTO_IPV4][L4PROTO_NONE].l4_hdr_and_payload_function = copy_payload;
	steps[L3PROTO_IPV4][L4PROTO_NONE].l3_post_function = post_ipv6;
	steps[L3PROTO_IPV4][L4PROTO_NONE].l4_post_function = empty;

	steps[L3PROTO_IPV4][L4PROTO_TCP].l3_hdr_function = create_ipv6_hdr;
	steps[L3PROTO_IPV4][L4PROTO_TCP].l4_hdr_and_payload_function = copy_l4_hdr_and_payload;
	steps[L3PROTO_IPV4][L4PROTO_TCP].l3_post_function = post_ipv6;
	steps[L3PROTO_IPV4][L4PROTO_TCP].l4_post_function = post_tcp_ipv6;

	steps[L3PROTO_IPV4][L4PROTO_UDP].l3_hdr_function = create_ipv6_hdr;
	steps[L3PROTO_IPV4][L4PROTO_UDP].l4_hdr_and_payload_function = copy_l4_hdr_and_payload;
	steps[L3PROTO_IPV4][L4PROTO_UDP].l3_post_function = post_ipv6;
	steps[L3PROTO_IPV4][L4PROTO_UDP].l4_post_function = post_udp_ipv6;

	steps[L3PROTO_IPV4][L4PROTO_ICMP].l3_hdr_function = create_ipv6_hdr;
	steps[L3PROTO_IPV4][L4PROTO_ICMP].l4_hdr_and_payload_function = create_icmp6_hdr_and_payload;
	steps[L3PROTO_IPV4][L4PROTO_ICMP].l3_post_function = post_ipv6;
	steps[L3PROTO_IPV4][L4PROTO_ICMP].l4_post_function = post_icmp6;

	return 0;
}

void translate_packet_destroy(void)
{
	spin_lock_bh(&config_lock);
	/*
	 * Note that config is static (and hence its members are initialized to zero at startup),
	 * so calling destroy() before init() is not harmful.
	 */
	kfree(config.mtu_plateaus);
	spin_unlock_bh(&config_lock);
}

enum verdict translate(struct tuple *tuple, struct fragment *in, struct fragment **out,
		struct translation_steps *steps)
{
	enum verdict result;

	*out = kmalloc(sizeof(**out), GFP_ATOMIC);
	if (!*out)
		return VER_DROP;
	frag_init(*out);

	result = steps->l3_hdr_function(tuple, in, *out);
	if (result != VER_CONTINUE)
		goto failure;
	result = steps->l4_hdr_and_payload_function(tuple, in, *out);
	if (result != VER_CONTINUE)
		goto failure;
	result = frag_create_skb(*out);
	if (result != VER_CONTINUE)
		goto failure;
	result = steps->l3_post_function(*out);
	if (result != VER_CONTINUE)
		goto failure;
	result = steps->l4_post_function(tuple, in, *out);
	if (result != VER_CONTINUE)
		goto failure;

	return result;

failure:
	frag_kfree(*out);
	*out = NULL;
	return result;
}

static void set_frag_headers(struct ipv6hdr *hdr6_old, struct ipv6hdr *hdr6_new,
		u16 packet_size, u16 offset, bool mf)
{
	struct frag_hdr *hdrfrag_old = (struct frag_hdr *) (hdr6_old + 1);
	struct frag_hdr *hdrfrag_new = (struct frag_hdr *) (hdr6_new + 1);

	if (hdr6_new != hdr6_old)
		memcpy(hdr6_new, hdr6_old, sizeof(*hdr6_new));
	hdr6_new->payload_len = cpu_to_be16(packet_size - sizeof(*hdr6_new));

	hdrfrag_new->nexthdr = hdrfrag_old->nexthdr;
	hdrfrag_new->reserved = 0;
	hdrfrag_new->frag_off = build_ipv6_frag_off_field(offset, mf);
	hdrfrag_new->identification = hdrfrag_old->identification;
}

/**
 * Asume que frag trae un fragment header.
 * También asume que los siguientes campos de frag->skb están bien seteados: network_header,
 * head, data, tail.
 */
static enum verdict divide(struct fragment *frag, struct list_head *list)
{
	unsigned char *current_p;
	struct sk_buff *new_skb;
	struct fragment *new_fragment;
	struct ipv6hdr *first_hdr6 = ipv6_hdr(frag->skb);
	u16 headers_size;
	u16 payload_max_size;

	__be32 original_identification;
	u16 original_fragment_offset;
	bool original_mf;

	__u16 min_ipv6_mtu;
	__u16 head_room, tail_room;

	spin_lock_bh(&config_lock);
	min_ipv6_mtu = config.min_ipv6_mtu;
	head_room = config.skb_head_room;
	tail_room = config.skb_tail_room;
	spin_unlock_bh(&config_lock);

	headers_size = sizeof(struct ipv6hdr) + sizeof(struct frag_hdr);
	payload_max_size = min_ipv6_mtu - headers_size;

	{
		struct frag_hdr *frag_header = (struct frag_hdr *) (first_hdr6 + 1);

		original_identification = frag_header->identification;
		original_fragment_offset = get_fragment_offset_ipv6(frag_header);
		original_mf = is_more_fragments_set_ipv6(frag_header);
	}

	set_frag_headers(first_hdr6, first_hdr6, min_ipv6_mtu, original_fragment_offset, true);
	list_add(&frag->next, list->prev);

	current_p = skb_network_header(frag->skb) + min_ipv6_mtu;

	while (current_p < skb_tail_pointer(frag->skb)) {
		bool is_last = (skb_tail_pointer(frag->skb) - current_p < payload_max_size);
		u16 actual_payload_size = is_last
					? skb_tail_pointer(frag->skb) - current_p
					: payload_max_size;
		u16 actual_total_size = headers_size + actual_payload_size;

		new_skb = alloc_skb(head_room /* user's reserved. */
				+ LL_MAX_HEADER /* kernel's reserved + layer 2. */
				+ actual_total_size /* l3 header + l4 header + packet data. */
				+ tail_room, /* user's reserved+. */
				GFP_ATOMIC);
		if (!new_skb)
			return VER_DROP;

		skb_reserve(new_skb, head_room + LL_MAX_HEADER);
		skb_put(new_skb, actual_total_size);
		skb_reset_mac_header(new_skb);
		skb_reset_network_header(new_skb);
		new_skb->protocol = htons(ETH_P_IPV6);

		set_frag_headers(first_hdr6, ipv6_hdr(new_skb), actual_total_size,
				original_fragment_offset + (current_p - frag->skb->data - headers_size),
				is_last ? original_mf : true);
		memcpy(skb_network_header(new_skb) + headers_size, current_p, actual_payload_size);

		new_fragment = kmalloc(sizeof(*new_fragment), GFP_ATOMIC);
		if (!new_fragment) {
			kfree_skb(new_skb);
			return VER_DROP;
		}

		new_fragment->skb = new_skb;
		new_fragment->l3_hdr.proto = frag->l3_hdr.proto;
		new_fragment->l3_hdr.len = frag->l3_hdr.len;
		new_fragment->l3_hdr.ptr = skb_network_header(new_skb);
		new_fragment->l3_hdr.ptr_needs_kfree = false;
		new_fragment->l4_hdr.proto = L4PROTO_NONE;
		new_fragment->l4_hdr.len = 0;
		new_fragment->l4_hdr.ptr = NULL;
		new_fragment->l4_hdr.ptr_needs_kfree = false;
		new_fragment->payload.len = actual_payload_size;
		new_fragment->payload.ptr = new_fragment->l3_hdr.ptr + new_fragment->l3_hdr.len;
		new_fragment->payload.ptr_needs_kfree = false;

		list_add(&new_fragment->next, list->prev);

		current_p += actual_payload_size;
	}

	skb_set_tail_pointer(frag->skb, min_ipv6_mtu);
	frag->payload.len = min_ipv6_mtu - frag->l3_hdr.len - frag->l4_hdr.len;

	return VER_CONTINUE;
}

static enum verdict translate_fragment(struct fragment *in, struct tuple *tuple,
		struct list_head *out_list)
{
	struct fragment *out;
	enum verdict result;
	__u16 min_ipv6_mtu;

<<<<<<< HEAD
	// Translate this single fragment.
=======
	/* Translate this single fragment. */
	/* log_debug("Packet protocols: %d %d", in->l3_hdr.proto, in->l4_hdr.proto); */
>>>>>>> 4f797504
	result = translate(tuple, in, &out, &steps[in->l3_hdr.proto][in->l4_hdr.proto]);
	if (result != VER_CONTINUE)
		return result;

	/* Add it to the list of outgoing fragments. */
	switch (in->l3_hdr.proto) {
	case L3PROTO_IPV4:
		spin_lock_bh(&config_lock);
		min_ipv6_mtu = config.min_ipv6_mtu;
		spin_unlock_bh(&config_lock);

		if (out->skb->len > min_ipv6_mtu) {
			/* It's too big, so subdivide it. */
			if (is_dont_fragment_set(frag_get_ipv4_hdr(in))) {
				icmp_send(in->skb, ICMP_DEST_UNREACH, ICMP_FRAG_NEEDED, 0); /* TODO set the MTU */
				return VER_DROP;
			}

			result = divide(out, out_list);
			if (result != VER_CONTINUE)
				return result;
		} else {
			/* Just add that one fragment to the list. */
			list_add(&out->next, out_list->prev);
		}
		break;

	case L3PROTO_IPV6:
		list_add(&out->next, out_list->prev);
		break;

	default:
		log_err(ERR_L3PROTO, "Unsupported network protocol: %u.", in->l3_hdr.proto);
		return VER_DROP;

	}

	return VER_CONTINUE;
}

/**
 * It's ONLY responsible for out->fragments.
 *
 * Assumes that out is already initialized.
 */
enum verdict translating_the_packet(struct tuple *tuple, struct packet *in, struct packet *out)
{
	struct fragment *current_in;
	enum verdict result;

	log_debug("Step 4: Translating the Packet");

	list_for_each_entry(current_in, &in->fragments, next) {
		result = translate_fragment(current_in, tuple, &out->fragments);
		if (result != VER_CONTINUE)
			goto error;
	}

	log_debug("Done step 4.");

	return VER_CONTINUE;

error:
	pkt_kfree(out, false);
	return VER_DROP;
}<|MERGE_RESOLUTION|>--- conflicted
+++ resolved
@@ -399,12 +399,8 @@
 	enum verdict result;
 	__u16 min_ipv6_mtu;
 
-<<<<<<< HEAD
-	// Translate this single fragment.
-=======
 	/* Translate this single fragment. */
 	/* log_debug("Packet protocols: %d %d", in->l3_hdr.proto, in->l4_hdr.proto); */
->>>>>>> 4f797504
 	result = translate(tuple, in, &out, &steps[in->l3_hdr.proto][in->l4_hdr.proto]);
 	if (result != VER_CONTINUE)
 		return result;
