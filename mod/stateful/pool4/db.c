#include "nat64/mod/stateful/pool4/db.h"

#include <linux/hash.h>
#include <linux/list.h>
#include <linux/rculist.h>
#include <linux/slab.h>
#include "nat64/common/constants.h"
#include "nat64/mod/common/rcu.h"
#include "nat64/mod/common/tags.h"
#include "nat64/mod/common/types.h"
#include "nat64/mod/stateful/pool4/table.h"
#include "nat64/mod/stateful/pool4/empty.h"

<<<<<<< HEAD
/** Note, this is an array (size 2^@power). */
static struct hlist_head __rcu *db;
/** Number of entries (ie. tables) in the database. */
static unsigned int tables;
=======
struct hlist_head *db;

/** Defines the number of slots in the table (2^power). */
unsigned int power;
unsigned int values;
>>>>>>> 75640eaf

/**
 * Defines the number of "slots" in the table (2^power).
 * (Each slot is a hlist_head.)
 *
 * It doesn't require locking because it never changes after init.
 */
static unsigned int power;

/** Protects @db and @tables, only on updater code. */
static DEFINE_MUTEX(lock);

RCUTAG_FREE
static unsigned int slots(void)
{
	return 1 << power;
}

<<<<<<< HEAD
RCUTAG_FREE
static struct pool4_table *table_entry(struct hlist_node *node)
=======
static struct pool4_table * table_entry(struct hlist_node *node)
>>>>>>> 75640eaf
{
	return hlist_entry(node, struct pool4_table, hlist_hook);
}

RCUTAG_USR /* Only because of GFP_KERNEL. Can be easily upgraded to FREE. */
static struct hlist_head *init_db(unsigned int size)
{
	struct hlist_head *result;
	unsigned int i;

	result = kmalloc(size * sizeof(*result), GFP_KERNEL);
	if (!result)
		return NULL;
	for (i = 0; i < size; i++)
		INIT_HLIST_HEAD(&result[i]);

	return result;
}

RCUTAG_USR
static int add_prefix_strings(char *prefix_strs[], int prefix_count)
{
	struct ipv4_prefix prefix;
	struct port_range ports;
	unsigned int i;
	int error;

	/*
	 * We're not using DEFAULT_POOL4_* here because those are defaults for
	 * empty pool4 (otherwise it looks confusing from userspace).
	 */
	ports.min = 0;
	ports.max = 65535;

	for (i = 0; i < prefix_count; i++) {
		error = prefix4_parse(prefix_strs[i], &prefix);
		if (error)
			return error;

		error = pool4db_add(0, L4PROTO_TCP, &prefix, &ports);
		if (error)
			return error;
		error = pool4db_add(0, L4PROTO_UDP, &prefix, &ports);
		if (error)
			return error;
		error = pool4db_add(0, L4PROTO_ICMP, &prefix, &ports);
		if (error)
			return error;
	}

	return 0;
}

/*
 * This NEEDS to be called during initialization because @power needs to stay
 * put after that.
 */
RCUTAG_INIT
static int init_power(unsigned int size)
{
	if (size == 0)
		size = 16;

	if (size > (1U << 31)) {
		/*
		 * If you ever want to remove this validation for some crazy
		 * reason... keep in mind it's preventing overflow from the for
		 * below.
		 */
		log_err("Pool4's hashtable size is too large.");
		return -EINVAL;
	}

	/* 2^@power = smallest power of two greater or equal than @size. */
	for (power = 0; slots() < size; power++)
		/* Chomp chomp. */;

	return 0;
}

RCUTAG_INIT /* Inherits INIT from init_power(). */
int pool4db_init(unsigned int size, char *prefix_strs[], int prefix_count)
{
	struct hlist_head *tmp;
	int error;

	error = init_power(size);
	if (error)
		return error;

	tables = 0;
	tmp = init_db(slots());
	if (!tmp)
		return -ENOMEM;
	rcu_assign_pointer(db, tmp);

	error = add_prefix_strings(prefix_strs, prefix_count);
	if (error)
		pool4db_destroy();

	return error;
}

RCUTAG_FREE
static void __destroy(struct hlist_head *db)
{
	struct hlist_node *node;
	struct hlist_node *tmp;
	unsigned int i;

	for (i = 0; i < slots(); i++) {
		hlist_for_each_safe(node, tmp, &db[i]) {
			hlist_del(node);
			pool4table_destroy(table_entry(node));
		}
	}

	kfree(db);
}

RCUTAG_USR
static void pool4db_replace(struct hlist_head *new, unsigned int count)
{
	struct hlist_head *old;

	mutex_lock(&lock);
	old = rcu_dereference_protected(db, lockdep_is_held(&lock));
	rcu_assign_pointer(db, new);
	tables = count;
	mutex_unlock(&lock);

	synchronize_rcu_bh();

	__destroy(old);
}

RCUTAG_USR
void pool4db_destroy(void)
{
	pool4db_replace(NULL, 0);
}

RCUTAG_PKT /* Assumes locking (whether RCU or mutex) has already been done. */
static struct pool4_table *find_table(struct hlist_head *database,
		const __u32 mark, enum l4_protocol proto)
{
	struct pool4_table *table;
	struct hlist_node *node;
	u32 hash;

	hash = hash_32(mark, power);

	/* Short version: node = database[hash]->first. */
	node = rcu_dereference_bh_check(hlist_first_rcu(&database[hash]),
			lockdep_is_held(&lock));

	while (node) {
		table = table_entry(node);
		if (table->mark == mark && table->proto == proto)
			return table;

		/* Short version: node = node->next. */
		node = rcu_dereference_bh_check(hlist_next_rcu(node),
				lockdep_is_held(&lock));
	}

	return NULL;
}

<<<<<<< HEAD
RCUTAG_USR
int pool4db_add(const __u32 mark, enum l4_protocol proto,
		struct ipv4_prefix *prefix, struct port_range *ports)
=======
int pool4db_generic_add(const __u32 mark, struct ipv4_prefix *prefix,
		struct port_range *ports,struct hlist_head * database)
>>>>>>> 75640eaf
{
	struct hlist_head *database;
	struct pool4_table *table;
		int error;

<<<<<<< HEAD
	mutex_lock(&lock);

	database = rcu_dereference_protected(db, lockdep_is_held(&lock));
	table = find_table(database, mark, proto);
	if (!table) {
		table = pool4table_create(mark, proto);
		if (!table) {
			error = -ENOMEM;
			goto end;
		}

		error = pool4table_add(table, prefix, ports);
		if (error) {
			pool4table_destroy(table);
			goto end;
		}

		tables++;
		hlist_add_head_rcu(&table->hlist_hook,
				&database[hash_32(mark, power)]);
		if (tables > slots()) {
			log_warn_once("You have lots of pool4s, which can lag "
					"Jool. Consider increasing "
					"pool4_size.");
		}
=======
		table = find_table(mark);
		error = -EINVAL;

		if (!table) {
			table = pool4table_create(mark);
			if (!table)
				return -ENOMEM;

			error = pool4table_add(table, prefix, ports);
			if (error) {
				pool4table_destroy(table);
				return error;
			}

			values++;
			hlist_add_head(&table->hlist_hook, &database[hash_32(mark, power)]);
			if (values > slots()) {
				log_warn_once("You have lots of pool4s, which can lag "
						"Jool. Consider increasing "
						"pool4_size.");
			}
>>>>>>> 75640eaf

		} else {
			error = pool4table_add(table, prefix, ports);

		}

<<<<<<< HEAD
end:
	mutex_unlock(&lock);
	return error;
=======
		return error;
}

int pool4db_add(const __u32 mark, struct ipv4_prefix *prefix,
		struct port_range *ports)
{
	return pool4db_generic_add(mark, prefix,ports, db) ;
>>>>>>> 75640eaf
}

RCUTAG_USR
int pool4db_rm(const __u32 mark, enum l4_protocol proto,
		struct ipv4_prefix *prefix, struct port_range *ports)
{
	struct hlist_head *database;
	struct pool4_table *table;
	int error;

	mutex_lock(&lock);

	database = rcu_dereference_protected(db, lockdep_is_held(&lock));
	table = find_table(database, mark, proto);
	if (!table) {
		error = -ESRCH;
		goto end;
	}

	error = pool4table_rm(table, prefix, ports);
	if (error)
		goto end;

	if (pool4table_is_empty(table)) {
		hlist_del_rcu(&table->hlist_hook);
		synchronize_rcu_bh();
		pool4table_destroy(table);
		tables--;
	}

end:
	mutex_unlock(&lock);
	return error;
}

RCUTAG_USR
int pool4db_flush(void)
{
	struct hlist_head *new;

	new = init_db(slots());
	if (!new)
		return -ENOMEM;

	pool4db_replace(new, 0);
	return 0;
}

RCUTAG_PKT
bool pool4db_contains(enum l4_protocol proto, struct ipv4_transport_addr *addr)
{
	struct hlist_head *database;
	struct pool4_table *table;
	struct hlist_node *node;
	unsigned int i;
	bool found = false;

	rcu_read_lock_bh();

	if (pool4db_is_empty()) {
		found = pool4empty_contains(addr);
		goto end;
	}

	database = rcu_dereference_bh(db);
	for (i = 0; i < slots(); i++) {
		hlist_for_each_rcu_bh(node, &database[i]) {
			table = table_entry(node);
			if (table->proto != proto)
				continue;

			if (pool4table_contains(table, addr)) {
				found = true;
				goto end;
			}
		}
	}

end:
	rcu_read_unlock_bh();
	return found;
}

RCUTAG_PKT
bool pool4db_is_empty(void)
{
	struct hlist_head *database;
	struct hlist_node *node;
	unsigned int i;
	bool empty = true;

	rcu_read_lock_bh();

	database = rcu_dereference_bh(db);
	for (i = 0; i < slots(); i++) {
		hlist_for_each_rcu_bh(node, &database[i]) {
			if (!pool4table_is_empty(table_entry(node))) {
				empty = false;
				goto end;
			}
		}
	}

end:
	rcu_read_unlock_bh();
	return empty;
}

RCUTAG_PKT
void pool4db_count(__u32 *tables_out, __u64 *samples, __u64 *taddrs)
{
	struct hlist_head *database;
	struct hlist_node *node;
	unsigned int i;

	(*tables_out) = 0;
	(*samples) = 0;
	(*taddrs) = 0;

	rcu_read_lock_bh();
	database = rcu_dereference_bh(db);
	for (i = 0; i < slots(); i++) {
		hlist_for_each_rcu_bh(node, &database[i]) {
			(*tables_out)++;
			pool4table_count(table_entry(node), samples, taddrs);
		}
	}
	rcu_read_unlock_bh();

	WARN((*tables_out) != tables, "Computed table count doesn't match "
			"stored table count.");
}

RCUTAG_PKT
int pool4db_foreach_sample(int (*cb)(struct pool4_sample *, void *), void *arg,
		struct pool4_sample *offset)
{
	struct hlist_head *database;
	struct pool4_table *table;
	struct hlist_node *node;
	u32 hash = offset ? hash_32(offset->mark, power) : 0;
	int error = 0;

	rcu_read_lock_bh();

	database = rcu_dereference_bh(db);
	for (; hash < slots(); hash++) {
		hlist_for_each_rcu_bh(node, &database[hash]) {
			table = table_entry(node);
			if (offset) {
				if (table->mark == offset->mark && table->proto == offset->proto) {
					error = pool4table_foreach_sample(table,
							cb, arg, offset);
					if (error)
						goto end;
					offset = NULL;
				}
			} else {
				error = pool4table_foreach_sample(table, cb,
						arg, NULL);
				if (error)
					goto end;
			}
		}
	}

end:
	rcu_read_unlock_bh();
	return error;
}

/**
 * As a contract, this function will return:
 *
 * - As usual, negative integers as errors (in particular, -ESRCH if there's at
 *   least one element in the pool and there's no pool4 entry mapped to @in's
 *   mark and proto).
 * - If cb decides to stop iteration early, it will do so by returning nonzero
 *   (preferably positive), and that will in turn become the result of this
 *   function.
 * - 0 if iteration ended with no interruptions.
 *
 * This function might need to route, hence it has lots of noisy arguments.
 *
 * @in_pkt: The incoming IPv6 packet.
 * @tuple6: @in_pkt's tuple.
 * @daddr: The address of the IPv4 node the translated packet is headed to.
 * @result: resulting address and port allocation will be placed here.
 */
RCUTAG_PKT
int pool4db_foreach_taddr4(struct packet *in, enum l4_protocol l4_proto,
		struct in_addr *daddr,
		int (*cb)(struct ipv4_transport_addr *, void *), void *arg,
		unsigned int offset)
{
	struct pool4_table *table;
	int error;

	rcu_read_lock_bh();

	if (pool4db_is_empty()) {
		error = pool4empty_foreach_taddr4(in, daddr, cb, arg, offset);
	} else {
		table = find_table(rcu_dereference_bh(db), in->skb->mark,
				l4_proto);
		error = table ? pool4table_foreach_taddr4(table, cb, arg, offset)
				: -ESRCH;
	}

	rcu_read_unlock_bh();
	return error;
}

struct hlist_head * pool4db_config_init_db(void)
{
	struct hlist_head * config_db = NULL;

	config_db = init_db(slots());

	if(!config_db)
	{
		log_err("Allocation of pool4 configuration database failed.");
		return NULL;
	}

	return config_db;
}


int pool4db_config_add(struct hlist_head * config_db,const __u32 mark, struct ipv4_prefix *prefix,
		struct port_range *ports)
{
	return pool4db_generic_add(mark, prefix,ports, config_db) ;
}


int pool4db_switch_database(struct hlist_head * config_db)
{
	if(!config_db)
	{
		log_err("Error while switching pool4 database, null pointer received.");
		return 1;
	}
	pool4db_destroy();
	db = config_db;

	return 0;

}




<|MERGE_RESOLUTION|>--- conflicted
+++ resolved
@@ -2,27 +2,17 @@
 
 #include <linux/hash.h>
 #include <linux/list.h>
-#include <linux/rculist.h>
 #include <linux/slab.h>
-#include "nat64/common/constants.h"
 #include "nat64/mod/common/rcu.h"
+#include "nat64/mod/common/types.h"
 #include "nat64/mod/common/tags.h"
-#include "nat64/mod/common/types.h"
+#include "nat64/mod/stateful/pool4/empty.h"
 #include "nat64/mod/stateful/pool4/table.h"
-#include "nat64/mod/stateful/pool4/empty.h"
-
-<<<<<<< HEAD
+
 /** Note, this is an array (size 2^@power). */
 static struct hlist_head __rcu *db;
 /** Number of entries (ie. tables) in the database. */
 static unsigned int tables;
-=======
-struct hlist_head *db;
-
-/** Defines the number of slots in the table (2^power). */
-unsigned int power;
-unsigned int values;
->>>>>>> 75640eaf
 
 /**
  * Defines the number of "slots" in the table (2^power).
@@ -41,12 +31,8 @@
 	return 1 << power;
 }
 
-<<<<<<< HEAD
 RCUTAG_FREE
 static struct pool4_table *table_entry(struct hlist_node *node)
-=======
-static struct pool4_table * table_entry(struct hlist_node *node)
->>>>>>> 75640eaf
 {
 	return hlist_entry(node, struct pool4_table, hlist_hook);
 }
@@ -216,87 +202,45 @@
 	return NULL;
 }
 
-<<<<<<< HEAD
-RCUTAG_USR
-int pool4db_add(const __u32 mark, enum l4_protocol proto,
+/* TODO review concurrency */
+int pool4db_generic_add(struct hlist_head *db,
+		const __u32 mark, enum l4_protocol proto,
 		struct ipv4_prefix *prefix, struct port_range *ports)
-=======
-int pool4db_generic_add(const __u32 mark, struct ipv4_prefix *prefix,
-		struct port_range *ports,struct hlist_head * database)
->>>>>>> 75640eaf
-{
-	struct hlist_head *database;
-	struct pool4_table *table;
-		int error;
-
-<<<<<<< HEAD
-	mutex_lock(&lock);
-
-	database = rcu_dereference_protected(db, lockdep_is_held(&lock));
-	table = find_table(database, mark, proto);
+{
+	struct pool4_table *table;
+	int error;
+
+	table = find_table(db, mark, proto);
+	error = -EINVAL;
+
 	if (!table) {
 		table = pool4table_create(mark, proto);
-		if (!table) {
-			error = -ENOMEM;
-			goto end;
-		}
+		if (!table)
+			return -ENOMEM;
 
 		error = pool4table_add(table, prefix, ports);
 		if (error) {
 			pool4table_destroy(table);
-			goto end;
+			return error;
 		}
 
 		tables++;
-		hlist_add_head_rcu(&table->hlist_hook,
-				&database[hash_32(mark, power)]);
-		if (tables > slots()) {
-			log_warn_once("You have lots of pool4s, which can lag "
-					"Jool. Consider increasing "
-					"pool4_size.");
-		}
-=======
-		table = find_table(mark);
-		error = -EINVAL;
-
-		if (!table) {
-			table = pool4table_create(mark);
-			if (!table)
-				return -ENOMEM;
-
-			error = pool4table_add(table, prefix, ports);
-			if (error) {
-				pool4table_destroy(table);
-				return error;
-			}
-
-			values++;
-			hlist_add_head(&table->hlist_hook, &database[hash_32(mark, power)]);
-			if (values > slots()) {
-				log_warn_once("You have lots of pool4s, which can lag "
-						"Jool. Consider increasing "
-						"pool4_size.");
-			}
->>>>>>> 75640eaf
-
-		} else {
-			error = pool4table_add(table, prefix, ports);
-
-		}
-
-<<<<<<< HEAD
-end:
-	mutex_unlock(&lock);
+		hlist_add_head(&table->hlist_hook, &db[hash_32(mark, power)]);
+		if (tables > slots())
+			log_warn_once("You have lots of pool4s, which can lag Jool. Consider increasing pool4_size.");
+
+	} else {
+		error = pool4table_add(table, prefix, ports);
+
+	}
+
 	return error;
-=======
-		return error;
-}
-
-int pool4db_add(const __u32 mark, struct ipv4_prefix *prefix,
-		struct port_range *ports)
-{
-	return pool4db_generic_add(mark, prefix,ports, db) ;
->>>>>>> 75640eaf
+}
+
+int pool4db_add(const __u32 mark, enum l4_protocol proto,
+		struct ipv4_prefix *prefix, struct port_range *ports)
+{
+	return pool4db_generic_add(db, mark, proto, prefix, ports);
 }
 
 RCUTAG_USR
@@ -345,6 +289,7 @@
 	return 0;
 }
 
+/* TODO Why is this not receving mark? */
 RCUTAG_PKT
 bool pool4db_contains(enum l4_protocol proto, struct ipv4_transport_addr *addr)
 {
@@ -510,14 +455,12 @@
 	return error;
 }
 
-struct hlist_head * pool4db_config_init_db(void)
-{
-	struct hlist_head * config_db = NULL;
+struct hlist_head *pool4db_config_init_db(void)
+{
+	struct hlist_head *config_db;
 
 	config_db = init_db(slots());
-
-	if(!config_db)
-	{
+	if (!config_db) {
 		log_err("Allocation of pool4 configuration database failed.");
 		return NULL;
 	}
@@ -526,27 +469,23 @@
 }
 
 
-int pool4db_config_add(struct hlist_head * config_db,const __u32 mark, struct ipv4_prefix *prefix,
-		struct port_range *ports)
-{
-	return pool4db_generic_add(mark, prefix,ports, config_db) ;
-}
-
-
-int pool4db_switch_database(struct hlist_head * config_db)
-{
-	if(!config_db)
-	{
+int pool4db_config_add(struct hlist_head *config_db,
+		const __u32 mark, enum l4_protocol proto,
+		struct ipv4_prefix *prefix, struct port_range *ports)
+{
+	return pool4db_generic_add(config_db, mark, proto, prefix, ports);
+}
+
+
+int pool4db_switch_database(struct hlist_head *config_db)
+{
+	if (!config_db) {
 		log_err("Error while switching pool4 database, null pointer received.");
 		return 1;
 	}
+
 	pool4db_destroy();
 	db = config_db;
 
 	return 0;
-
-}
-
-
-
-
+}