--- conflicted
+++ resolved
@@ -3,7 +3,7 @@
 #include "nat64/common/genetlink.h"
 #include "nat64/mod/common/config.h"
 #include "nat64/mod/common/nl/nl_core2.h"
-#include "nat64/mod/stateful/bib/entry.h"
+#include "nat64/mod/stateful/bib/db.h"
 #include "nat64/mod/stateful/pool4/db.h"
 
 
@@ -211,12 +211,6 @@
 			return 0;
 		}
 
-<<<<<<< HEAD
-	if(request_type == SEC_COMMIT) {
-		log_info("finalizing configuration.") ;
-		if(save_configuration())
-		{
-=======
 		if(request_type == SEC_DONE) {
 
 			if(save_configuration())
@@ -232,7 +226,6 @@
 
 		if (!request) {
 			log_err("NULL request received!.");
->>>>>>> cb18a059
 			free_members_on_error();
 			initialized = 0;
 			return -EINVAL;
@@ -284,7 +277,7 @@
 	if (error)
 	return	nl_core_respond_error(info, command, error);
 
-	return nl_core_send_acknowledgement(info, command);
+	return nl_core_send_ack(info, command);
 }
 static int handle_global_config(__u8 *request, __u32 length)
 {
