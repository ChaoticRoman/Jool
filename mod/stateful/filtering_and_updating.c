#include "nat64/mod/stateful/filtering_and_updating.h"

#include "nat64/common/str_utils.h"
#include "nat64/mod/common/config.h"
#include "nat64/mod/common/icmp_wrapper.h"
#include "nat64/mod/common/pool6.h"
#include "nat64/mod/common/rfc6052.h"
#include "nat64/mod/common/stats.h"
#include "nat64/mod/common/rfc6145/6to4.h"
#include "nat64/mod/stateful/joold.h"
#include "nat64/mod/stateful/pool4/db.h"
#include "nat64/mod/stateful/bib/db.h"

#include <linux/skbuff.h>
#include <linux/ip.h>
#include <linux/ipv6.h>
#include <linux/tcp.h>
#include <linux/icmpv6.h>
#include <net/tcp.h>
#include <net/icmp.h>

enum session_fate tcp_est_expire_cb(struct session_entry *session, void *arg)
{
	switch (session->state) {
	case ESTABLISHED:
		session->state = TRANS;
		session->update_time = jiffies;
		return FATE_PROBE;

	case V4_FIN_RCV:
	case V6_FIN_RCV:
		return FATE_RM;

	case V4_INIT:
	case V6_INIT:
	case TRANS:
	case V4_FIN_V6_FIN_RCV:
		WARN(true, "State %d is never supposed to be linked to the established timeout.",
				session->state);
		return FATE_RM;
	}

	WARN(true, "Unknown state found (%d); removing session entry.",
			session->state);
	return FATE_RM;
}

static void log_entries(struct bib_session *entries)
{
	struct session_entry *session = &entries->session;

	if (entries->bib_set) {
		log_debug("BIB entry: %pI6c#%u - %pI4#%u (%s)",
				&session->src6.l3, session->src6.l4,
				&session->src4.l3, session->src4.l4,
				l4proto_to_string(session->proto));
	} else {
		log_debug("BIB entry: None");
	}

	if (entries->session_set) {
		log_debug("Session entry: %pI6c#%u - %pI6c#%u | %pI4#%u - %pI4#%u (%s)",
				&session->src6.l3, session->src6.l4,
				&session->dst6.l3, session->dst6.l4,
				&session->src4.l3, session->src4.l4,
				&session->dst4.l3, session->dst4.l4,
				l4proto_to_string(session->proto));
	} else {
		log_debug("Session entry: None");
	}
}

static verdict succeed(struct xlation *state)
{
	log_entries(&state->entries);

	/*
	 * Sometimes the session doesn't change as a result of the state
	 * machine's schemes.
	 * No state change, no timeout change, no update time change.
	 *
	 * One might argue that we shouldn't joold the session in those cases.
	 * It's a lot more trouble than it's worth:
	 *
	 * - Calling joold_add() on the TCP SM state functions is incorrect
	 *   because the session's update_time and expirer haven't been updated
	 *   by that point. So what gets synchronizes is half-baked data.
	 * - Calling joold_add() on decide_fate() is a freaking mess because
	 *   we'd need to send the xlator and a boolean (indicating whether this
	 *   is packet or timer context) to it and all intermediate functions,
	 *   and these functions all already have too many arguments as it is.
	 *   It's bad design anyway; the session module belongs to a layer that
	 *   shouldn't be aware of the xlator.
	 * - These special no-changes cases are rare.
	 *
	 * So let's simplify everything by just joold_add()ing here.
	 */
	if (state->entries.session_set) {
		joold_add(state->jool.nat64.joold, &state->entries.session,
				state->jool.nat64.bib);
	}
	return VERDICT_CONTINUE;
}

static verdict breakdown(struct xlation *state)
{
	inc_stats(&state->in, IPSTATS_MIB_INDISCARDS);
	return VERDICT_DROP;
}

/**
 * This is just a wrapper. Its sole intent is to minimize mess below.
 */
static int xlat_dst_6to4(struct xlation *state,
		struct ipv4_transport_addr *dst4)
{
	dst4->l4 = state->in.tuple.dst.addr6.l4;
	/* Error msg already printed. */
	return rfc6052_6to4(state->jool.pool6, &state->in.tuple.dst.addr6.l3,
			&dst4->l3);
}

/**
 * This is just a wrapper. Its sole intent is to minimize mess below.
 */
static int find_mask_domain(struct xlation *state,
		struct ipv4_transport_addr *dst,
		struct mask_domain **masks)
{
	struct ipv6hdr *hdr6 = pkt_ip6_hdr(&state->in);
	struct route4_args args = {
		.ns = state->jool.ns,
		.daddr = dst->l3,
		.tos = ttp64_xlat_tos(&state->jool.global->cfg, hdr6),
		.proto = ttp64_xlat_proto(hdr6),
		.mark = state->in.skb->mark,
	};

	*masks = mask_domain_find(state->jool.nat64.pool4, &state->in.tuple,
			state->jool.global->cfg.nat64.f_args, &args);
	if (*masks)
		return 0;

	log_debug("There is no mask domain mapped to mark %u.",
			state->in.skb->mark);
	return -EINVAL;
}

/**
 * Assumes that "tuple" represents a IPv6-UDP or ICMP packet, and filters and
 * updates based on it.
 *
 * This is RFC 6146, first halves of both sections 3.5.1 and 3.5.3.
 *
 * @pkt: tuple's packet. This is actually only used for error reporting.
 * @tuple: summary of the packet Jool is currently translating.
 */
static verdict ipv6_simple(struct xlation *state)
{
	struct ipv4_transport_addr dst4;
	struct mask_domain *masks;
	int error;

	if (xlat_dst_6to4(state, &dst4))
		return breakdown(state);
	if (find_mask_domain(state, &dst4, &masks))
		return breakdown(state);

	error = bib_add6(state->jool.nat64.bib, masks, &state->in.tuple, &dst4,
			&state->entries);
	mask_domain_put(masks);

	switch (error) {
	case 0:
		return succeed(state);
	default:
		/*
		 * Error msg already printed, but since bib_add6() sprawls
		 * messily, let's leave this here just in case.
		 */
		log_debug("bib_add6() threw error code %d.", error);
		return breakdown(state);
	}
}

/**
 * Assumes that "tuple" represents a IPv4-UDP or ICMP packet, and filters and
 * updates based on it.
 *
 * This is RFC 6146, second halves of both sections 3.5.1 and 3.5.3.
 *
 * @pkt skb tuple's packet. This is actually only used for error reporting.
 * @tuple4 tuple summary of the packet Jool is currently translating.
 * @return VER_CONTINUE if everything went OK, VER_DROP otherwise.
 */
static verdict ipv4_simple(struct xlation *state)
{
	struct ipv4_transport_addr *src4 = &state->in.tuple.src.addr4;
	struct ipv6_transport_addr dst6;
	int error;

	error = rfc6052_4to6(state->jool.pool6, &src4->l3, &dst6.l3);
	if (error)
		return breakdown(state); /* Error msg already printed. */
	dst6.l4 = src4->l4;

	error = bib_add4(state->jool.nat64.bib, &dst6, &state->in.tuple,
			&state->entries);

	switch (error) {
	case 0:
		return succeed(state);
	case -ESRCH:
		log_debug("There is no BIB entry for the IPv4 packet.");
		inc_stats(&state->in, IPSTATS_MIB_INNOROUTES);
		return VERDICT_ACCEPT;
	case -EPERM:
		log_debug("Packet was blocked by Address-Dependent Filtering.");
		icmp64_send(&state->in, ICMPERR_FILTER, 0);
		return breakdown(state);
	default:
		log_debug("Errcode %d while finding a BIB entry.", error);
		icmp64_send(&state->in, ICMPERR_ADDR_UNREACHABLE, 0);
		return breakdown(state);
	}
}

/**
 * Filtering and updating during the V4 INIT state of the TCP state machine.
 * Part of RFC 6146 section 3.5.2.2.
 */
static enum session_fate tcp_v4_init_state(struct session_entry *session,
		struct xlation *state)
{
	struct packet *pkt = &state->in;

	switch (pkt_l3_proto(pkt)) {
	case L3PROTO_IPV6:
		if (pkt_tcp_hdr(pkt)->syn) {
			if (session->has_stored)
				log_debug("Simultaneous Open!");
			session->state = ESTABLISHED;
			session->has_stored = false;
			return FATE_TIMER_EST;
		}
		break;

	/**
	 * "OMG WHAT IS THIS?!!!!1!1oneone"
	 *
	 * Well, basically, they don't seem to have tested the packet storage
	 * thing all that well while writing the RFC.
	 *
	 * This is a patch that helps type 2 packets work. This is the problem:
	 *
	 * - IPv4 node n4 writes a TCP SYN. Let's call this packet "A".
	 *   A arrives to the NAT64.
	 * - Let's say there is a BIB entry but no session that matches A, and
	 *   also, ADF is active, so the NAT64 decides to store A.
	 *   To this end, it creates and stores session entry [src6=a, dst6=b,
	 *   src4=c, dst4=d, proto=TCP, state=V4 INIT, stored=A].
	 *   A is not translated.
	 *
	 * The intent is that the NAT64 is now waiting for an IPv6 packet "B"
	 * that is the Simultaneous Open counterpart to A. If B arrives within 6
	 * seconds, A is allowed, and if it doesn't, then A is not allowed and
	 * will be ICMP errored.
	 * So far so good, right?
	 *
	 * Wrong.
	 *
	 * The problem is that A created a fully valid session that corresponds
	 * to itself. Because n4 doesn't receive an answer, it retries A. It
	 * does so before the 6-second timeout because sockets are impatient
	 * like that. So A2 arrives at the NAT64 and is translated successfully
	 * because there's now a valid session that matches it. In other words,
	 * A authorized itself despite ADF.
	 *
	 * One might argue that this would be a reason to not treat type 1 and 2
	 * packets differently: Simply store these bogus sessions away from the
	 * main database and the A2 session lookup will fail. This doesn't work
	 * either, because the whole thing is that this session needs to be
	 * lookupable in the 6-to-4 direction, otherwise B cannot cancel the
	 * ICMP error.
	 *
	 * Also, these sessions are mapped to a valid BIB entry, and as such
	 * need to prevent this entry from dying. This is hard to enforce when
	 * storing these sessions in another database.
	 *
	 * So the core of the issue is that the V4 INIT state lets v4 packets
	 * through even when ADF is active. Hence this switch case.
	 * (Because this only handles type 2 packets, ADF active = packet stored
	 * in this case.)
	 *
	 * Type 1 packets don't suffer from this problem because they aren't
	 * associated with a valid BIB entry.
	 *
	 * Similar to type 1 packets, we will assume that this retry is not
	 * entitled to a session timeout update. Or any session updates, for
	 * that matter. (See pktqueue_add())
	 */
	case L3PROTO_IPV4:
		if (session->has_stored) {
			log_debug("Simultaneous Open already exists.");
			return FATE_DROP;
		}
		break;
	}

	return FATE_PRESERVE;
}

/**
 * Filtering and updating during the V6 INIT state of the TCP state machine.
 * Part of RFC 6146 section 3.5.2.2.
 */
static enum session_fate tcp_v6_init_state(struct session_entry *session,
		struct xlation *state)
{
	struct packet *pkt = &state->in;

	if (pkt_tcp_hdr(pkt)->syn) {
		switch (pkt_l3_proto(pkt)) {
		case L3PROTO_IPV4:
			session->state = ESTABLISHED;
			return FATE_TIMER_EST;
		case L3PROTO_IPV6:
			return FATE_TIMER_TRANS;
		}
	}

	return FATE_PRESERVE;
}

/**
 * Filtering and updating during the ESTABLISHED state of the TCP state machine.
 * Part of RFC 6146 section 3.5.2.2.
 */
static enum session_fate tcp_established_state(struct session_entry *session,
		struct xlation *state)
{
	struct packet *pkt = &state->in;

	if (pkt_tcp_hdr(pkt)->fin) {
		switch (pkt_l3_proto(pkt)) {
		case L3PROTO_IPV4:
			session->state = V4_FIN_RCV;
			break;
		case L3PROTO_IPV6:
			session->state = V6_FIN_RCV;
			break;
		}
		return FATE_PRESERVE;

	} else if (pkt_tcp_hdr(pkt)->rst) {
		session->state = TRANS;
		return FATE_TIMER_TRANS;
	}

	return FATE_TIMER_EST;
}

/**
 * Filtering and updating during the V4 FIN RCV state of the TCP state machine.
 * Part of RFC 6146 section 3.5.2.2.
 */
static enum session_fate tcp_v4_fin_rcv_state(struct session_entry *session,
		struct xlation *state)
{
<<<<<<< HEAD
	struct packet *pkt = &state->in;

	if (pkt_l3_proto(pkt) == L3PROTO_IPV6 && pkt_tcp_hdr(pkt)->fin) {
		session->state = V4_FIN_V6_FIN_RCV;
		return FATE_TIMER_TRANS;
=======
	struct tcphdr *hdr;

	if (pkt_l3_proto(pkt) == L3PROTO_IPV6) {
		hdr = pkt_tcp_hdr(pkt);
		if (hdr->fin) {
			session->state = V4_FIN_V6_FIN_RCV;
			return FATE_TIMER_TRANS;
		}
		if (config_handle_rst_during_fin_rcv() && hdr->rst) {
			/* https://github.com/NICMx/Jool/issues/212 */
			return FATE_TIMER_TRANS;
		}
>>>>>>> 044ca444
	}

	return FATE_TIMER_EST;
}

/**
 * Filtering and updating during the V6 FIN RCV state of the TCP state machine.
 * Part of RFC 6146 section 3.5.2.2.
 */
static enum session_fate tcp_v6_fin_rcv_state(struct session_entry *session,
		struct xlation *state)
{
<<<<<<< HEAD
	struct packet *pkt = &state->in;

	if (pkt_l3_proto(pkt) == L3PROTO_IPV4 && pkt_tcp_hdr(pkt)->fin) {
		session->state = V4_FIN_V6_FIN_RCV;
		return FATE_TIMER_TRANS;
=======
	struct tcphdr *hdr;

	if (pkt_l3_proto(pkt) == L3PROTO_IPV4) {
		hdr = pkt_tcp_hdr(pkt);
		if (hdr->fin) {
			session->state = V4_FIN_V6_FIN_RCV;
			return FATE_TIMER_TRANS;
		}
		if (config_handle_rst_during_fin_rcv() && hdr->rst) {
			/* https://github.com/NICMx/Jool/issues/212 */
			return FATE_TIMER_TRANS;
		}
>>>>>>> 044ca444
	}

	return FATE_TIMER_EST;
}

/**
 * Filtering and updating during the V6 FIN + V4 FIN RCV state of the TCP state
 * machine.
 * Part of RFC 6146 section 3.5.2.2.
 */
static enum session_fate tcp_v4_fin_v6_fin_rcv_state(void)
{
	return FATE_PRESERVE; /* Only the timeout can change this state. */
}

/**
 * Filtering and updating done during the TRANS state of the TCP state machine.
 * Part of RFC 6146 section 3.5.2.2.
 */
static enum session_fate tcp_trans_state(struct session_entry *session,
		struct xlation *state)
{
	struct packet *pkt = &state->in;

	if (!pkt_tcp_hdr(pkt)->rst) {
		session->state = ESTABLISHED;
		return FATE_TIMER_EST;
	}

	return FATE_PRESERVE;
}

static enum session_fate tcp_state_machine(struct session_entry *session,
		void *arg)
{
	switch (session->state) {
	case ESTABLISHED:
		return tcp_established_state(session, arg);
	case V4_INIT:
		return tcp_v4_init_state(session, arg);
	case V6_INIT:
		return tcp_v6_init_state(session, arg);
	case V4_FIN_RCV:
		return tcp_v4_fin_rcv_state(session, arg);
	case V6_FIN_RCV:
		return tcp_v6_fin_rcv_state(session, arg);
	case V4_FIN_V6_FIN_RCV:
		return tcp_v4_fin_v6_fin_rcv_state();
	case TRANS:
		return tcp_trans_state(session, arg);
	}

	WARN(true, "Invalid state found: %u.", session->state);
	return FATE_RM;
}

/**
 * IPv6 half of RFC 6146 section 3.5.2.
 */
static verdict ipv6_tcp(struct xlation *state)
{
	struct ipv4_transport_addr dst4;
	struct collision_cb cb;
	struct mask_domain *masks;
	verdict verdict;

	if (xlat_dst_6to4(state, &dst4))
		return breakdown(state);
	if (find_mask_domain(state, &dst4, &masks))
		return breakdown(state);

	cb.cb = tcp_state_machine;
	cb.arg = state;
	verdict = bib_add_tcp6(state->jool.nat64.bib, masks, &dst4, &state->in,
			&cb, &state->entries);

	mask_domain_put(masks);

	/* Error msg already printed. We don't have an error code anyway. */
	switch (verdict) {
	case VERDICT_CONTINUE:
		return succeed(state);
	case VERDICT_DROP:
		return breakdown(state);
	case VERDICT_STOLEN:
	case VERDICT_ACCEPT:
		break;
	}

	return verdict;
}

/**
 * IPv4 half of RFC 6146 section 3.5.2.
 */
static verdict ipv4_tcp(struct xlation *state)
{
	struct ipv4_transport_addr *src4 = &state->in.tuple.src.addr4;
	struct ipv6_transport_addr dst6;
	struct collision_cb cb;
	verdict verdict;
	int error;

	error = rfc6052_4to6(state->jool.pool6, &src4->l3, &dst6.l3);
	if (error)
		return breakdown(state); /* Error msg already printed. */
	dst6.l4 = src4->l4;

	cb.cb = tcp_state_machine;
	cb.arg = state;
	verdict = bib_add_tcp4(state->jool.nat64.bib, &dst6, &state->in, &cb,
			&state->entries);

	/* Error msg already printed. We don't have an error code anyway. */
	switch (verdict) {
	case VERDICT_CONTINUE:
		return succeed(state);
	case VERDICT_DROP:
		return breakdown(state);
	case VERDICT_STOLEN:
	case VERDICT_ACCEPT:
		break;
	}

	return verdict;
}

/**
 * filtering_and_updating - Main F&U routine. Decides if "skb" should be
 * processed, updating binding and session information.
 */
verdict filtering_and_updating(struct xlation *state)
{
	struct packet *in = &state->in;
	struct ipv6hdr *hdr_ip6;
	verdict result = VERDICT_CONTINUE;

	log_debug("Step 2: Filtering and Updating");

	switch (pkt_l3_proto(in)) {
	case L3PROTO_IPV6:
		/* Get rid of hairpinning loops and unwanted packets. */
		hdr_ip6 = pkt_ip6_hdr(in);
		if (pool6_contains(state->jool.pool6, &hdr_ip6->saddr)) {
			log_debug("Hairpinning loop. Dropping...");
			inc_stats(in, IPSTATS_MIB_INADDRERRORS);
			return VERDICT_DROP;
		}
		if (!pool6_contains(state->jool.pool6, &hdr_ip6->daddr)) {
			log_debug("Packet does not belong to pool6.");
			return VERDICT_ACCEPT;
		}

		/* ICMP errors should not be filtered or affect the tables. */
		if (pkt_is_icmp6_error(in)) {
			log_debug("Packet is ICMPv6 error; skipping step...");
			return VERDICT_CONTINUE;
		}
		break;
	case L3PROTO_IPV4:
		/* Get rid of unexpected packets */
		if (!pool4db_contains(state->jool.nat64.pool4, state->jool.ns,
				in->tuple.l4_proto, &in->tuple.dst.addr4)) {
			log_debug("Packet does not belong to pool4.");
			return VERDICT_ACCEPT;
		}

		/* ICMP errors should not be filtered or affect the tables. */
		if (pkt_is_icmp4_error(in)) {
			log_debug("Packet is ICMPv4 error; skipping step...");
			return VERDICT_CONTINUE;
		}
		break;
	}

	switch (pkt_l4_proto(in)) {
	case L4PROTO_UDP:
		switch (pkt_l3_proto(in)) {
		case L3PROTO_IPV6:
			result = ipv6_simple(state);
			break;
		case L3PROTO_IPV4:
			result = ipv4_simple(state);
			break;
		}
		break;

	case L4PROTO_TCP:
		switch (pkt_l3_proto(in)) {
		case L3PROTO_IPV6:
			result = ipv6_tcp(state);
			break;
		case L3PROTO_IPV4:
			result = ipv4_tcp(state);
			break;
		}
		break;

	case L4PROTO_ICMP:
		switch (pkt_l3_proto(in)) {
		case L3PROTO_IPV6:
			if (state->jool.global->cfg.nat64.drop_icmp6_info) {
				log_debug("Packet is ICMPv6 info (ping); dropping due to policy.");
				inc_stats(in, IPSTATS_MIB_INDISCARDS);
				return VERDICT_DROP;
			}

			result = ipv6_simple(state);
			break;
		case L3PROTO_IPV4:
			result = ipv4_simple(state);
			break;
		}
		break;

	case L4PROTO_OTHER:
		WARN(true, "Unknown layer 4 protocol: %d", pkt_l4_proto(in));
		result = VERDICT_DROP;
		break;
	}

	log_debug("Done: Step 2.");
	return result;
}<|MERGE_RESOLUTION|>--- conflicted
+++ resolved
@@ -360,6 +360,11 @@
 	return FATE_TIMER_EST;
 }
 
+static bool handle_rst_during_fin_rcv(struct xlation *state)
+{
+	return state->jool.global->cfg.nat64.handle_rst_during_fin_rcv;
+}
+
 /**
  * Filtering and updating during the V4 FIN RCV state of the TCP state machine.
  * Part of RFC 6146 section 3.5.2.2.
@@ -367,13 +372,7 @@
 static enum session_fate tcp_v4_fin_rcv_state(struct session_entry *session,
 		struct xlation *state)
 {
-<<<<<<< HEAD
 	struct packet *pkt = &state->in;
-
-	if (pkt_l3_proto(pkt) == L3PROTO_IPV6 && pkt_tcp_hdr(pkt)->fin) {
-		session->state = V4_FIN_V6_FIN_RCV;
-		return FATE_TIMER_TRANS;
-=======
 	struct tcphdr *hdr;
 
 	if (pkt_l3_proto(pkt) == L3PROTO_IPV6) {
@@ -382,11 +381,10 @@
 			session->state = V4_FIN_V6_FIN_RCV;
 			return FATE_TIMER_TRANS;
 		}
-		if (config_handle_rst_during_fin_rcv() && hdr->rst) {
+		if (hdr->rst && handle_rst_during_fin_rcv(state)) {
 			/* https://github.com/NICMx/Jool/issues/212 */
 			return FATE_TIMER_TRANS;
 		}
->>>>>>> 044ca444
 	}
 
 	return FATE_TIMER_EST;
@@ -399,13 +397,7 @@
 static enum session_fate tcp_v6_fin_rcv_state(struct session_entry *session,
 		struct xlation *state)
 {
-<<<<<<< HEAD
 	struct packet *pkt = &state->in;
-
-	if (pkt_l3_proto(pkt) == L3PROTO_IPV4 && pkt_tcp_hdr(pkt)->fin) {
-		session->state = V4_FIN_V6_FIN_RCV;
-		return FATE_TIMER_TRANS;
-=======
 	struct tcphdr *hdr;
 
 	if (pkt_l3_proto(pkt) == L3PROTO_IPV4) {
@@ -414,11 +406,10 @@
 			session->state = V4_FIN_V6_FIN_RCV;
 			return FATE_TIMER_TRANS;
 		}
-		if (config_handle_rst_during_fin_rcv() && hdr->rst) {
+		if (hdr->rst && handle_rst_during_fin_rcv(state)) {
 			/* https://github.com/NICMx/Jool/issues/212 */
 			return FATE_TIMER_TRANS;
 		}
->>>>>>> 044ca444
 	}
 
 	return FATE_TIMER_EST;
