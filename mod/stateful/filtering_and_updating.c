--- conflicted
+++ resolved
@@ -22,12 +22,14 @@
 #include <net/tcp.h>
 #include <net/icmp.h>
 
-static enum session_fate expired_cb(struct session_entry *session, void *arg) {
+static enum session_fate expired_cb(struct session_entry *session, void *arg)
+{
 	switch (session->state) {
 	case ESTABLISHED:
 		session->state = TRANS;
 		session->update_time = jiffies;
 		return FATE_PROBE;
+
 	case V4_INIT:
 	case V6_INIT:
 	case V4_FIN_RCV:
@@ -48,7 +50,8 @@
 	return FATE_RM;
 }
 
-int filtering_init(void) {
+int filtering_init(void)
+{
 	int error;
 
 	error = bibdb_init();
@@ -70,7 +73,8 @@
 	return error;
 }
 
-void filtering_destroy(void) {
+void filtering_destroy(void)
+{
 	sessiondb_destroy();
 	palloc_destroy();
 	bibdb_destroy();
@@ -81,32 +85,36 @@
  *
  * TODO (fine) Nobody is calling this...
  */
-static inline void apply_policies(void) {
+static inline void apply_policies(void)
+{
 	/* No code. iptables does this for us :p. */
 }
 
-static void log_bib(struct bib_entry *bib) {
+static void log_bib(struct bib_entry *bib)
+{
 	if (bib)
-		log_debug("BIB entry: %pI6c#%u - %pI4#%u (%s)", &bib->ipv6.l3,
-				bib->ipv6.l4, &bib->ipv4.l3, bib->ipv4.l4,
+		log_debug("BIB entry: %pI6c#%u - %pI4#%u (%s)",
+				&bib->ipv6.l3, bib->ipv6.l4,
+				&bib->ipv4.l3, bib->ipv4.l4,
 				l4proto_to_string(bib->l4_proto));
 	else
 		log_debug("BIB entry: None");
 }
 
-static void log_session(struct session_entry *session) {
+static void log_session(struct session_entry *session)
+{
 	if (session)
-		log_debug(
-				"Session entry: %pI6c#%u - %pI6c#%u " "| %pI4#%u - %pI4#%u (%s)",
-				&session->remote6.l3, session->remote6.l4, &session->local6.l3,
-				session->local6.l4, &session->local4.l3, session->local4.l4,
+		log_debug("Session entry: %pI6c#%u - %pI6c#%u "
+				"| %pI4#%u - %pI4#%u (%s)",
+				&session->remote6.l3, session->remote6.l4,
+				&session->local6.l3, session->local6.l4,
+				&session->local4.l3, session->local4.l4,
 				&session->remote4.l3, session->remote4.l4,
 				l4proto_to_string(session->l4_proto));
 	else
 		log_debug("Session entry: None");
 }
 
-<<<<<<< HEAD
 static int xlat_addr64(struct tuple *tuple6, struct in_addr *addr)
 {
 	return rfc6052_6to4(&tuple6->dst.addr6.l3, addr);
@@ -117,27 +125,18 @@
 {
 	struct ipv4_transport_addr saddr;
 	struct in_addr daddr;
-=======
-static int create_bib6(struct tuple *tuple6, __u32 mark,
-		struct bib_entry **result) {
-	struct ipv4_transport_addr addr4;
->>>>>>> b1b1126b
 	struct bib_entry *bib;
 	int error;
 
 	error = xlat_addr64(tuple6, &daddr);
 	if (error)
 		return error;
-<<<<<<< HEAD
 	error = palloc_allocate(in_pkt, tuple6, &daddr, &saddr);
 	if (error)
 		return error;
 
 	bib = bibentry_create(&saddr, &tuple6->src.addr6, false,
 			tuple6->l4_proto);
-=======
-	bib = bibentry_create(&addr4, &tuple6->src.addr6, false, tuple6->l4_proto);
->>>>>>> b1b1126b
 	if (!bib) {
 		log_debug("Failed to allocate a BIB entry.");
 		return -ENOMEM;
@@ -147,14 +146,9 @@
 	return 0;
 }
 
-<<<<<<< HEAD
 static int get_or_create_bib6(struct packet *in_pkt, struct tuple *tuple6,
 		struct bib_entry **result)
 {
-=======
-static int get_or_create_bib6(struct tuple *tuple6, __u32 mark,
-		struct bib_entry **result) {
->>>>>>> b1b1126b
 	struct bib_entry *bib;
 	int error;
 
@@ -184,7 +178,8 @@
 }
 
 static int create_session(struct tuple *tuple, struct bib_entry *bib,
-		struct session_entry **result) {
+		struct session_entry **result)
+{
 	struct session_entry *session;
 	struct ipv6_transport_addr remote6;
 	struct ipv6_transport_addr local6;
@@ -205,9 +200,9 @@
 		error = xlat_addr64(tuple, &remote4.l3);
 		if (error)
 			return error;
-		remote4.l4 =
-				(tuple->l4_proto != L4PROTO_ICMP) ?
-						tuple->dst.addr6.l4 : bib->ipv4.l4;
+		remote4.l4 = (tuple->l4_proto != L4PROTO_ICMP)
+				? tuple->dst.addr6.l4
+				: bib->ipv4.l4;
 		break;
 	case L3PROTO_IPV4:
 		if (bib)
@@ -218,9 +213,9 @@
 		error = rfc6052_4to6(&tuple->src.addr4.l3, &local6.l3);
 		if (error)
 			return error;
-		local6.l4 =
-				(tuple->l4_proto != L4PROTO_ICMP) ?
-						tuple->src.addr4.l4 : bib->ipv6.l4;
+		local6.l4 = (tuple->l4_proto != L4PROTO_ICMP)
+				? tuple->src.addr4.l4
+				: bib->ipv6.l4;
 		local4 = tuple->dst.addr4;
 		remote4 = tuple->src.addr4;
 		break;
@@ -237,12 +232,14 @@
 	return 0;
 }
 
-static enum session_fate update_timer(struct session_entry *session, void *arg) {
+static enum session_fate update_timer(struct session_entry *session, void *arg)
+{
 	return FATE_TIMER_EST;
 }
 
 static int get_or_create_session(struct tuple *tuple, struct packet *pkt,
-		struct bib_entry *bib, struct session_entry **result) {
+		struct bib_entry *bib, struct session_entry **result)
+{
 	struct session_entry *session;
 	int error;
 
@@ -261,7 +258,7 @@
 		return error;
 	}
 
-	//Add function call, to add session to queue.
+	// TODO Add function call, to add session to queue.
 
 	*result = session;
 	return 0;
@@ -276,7 +273,8 @@
  * @pkt: tuple's packet. This is actually only used for error reporting.
  * @tuple: summary of the packet Jool is currently translating.
  */
-static verdict ipv6_simple(struct packet *pkt, struct tuple *tuple6) {
+static verdict ipv6_simple(struct packet *pkt, struct tuple *tuple6)
+{
 	struct bib_entry *bib;
 	struct session_entry *session;
 	int error;
@@ -307,7 +305,8 @@
  * Assumes "tuple" represents a IPv4 packet.
  */
 static int get_bib4(struct packet *pkt, struct tuple *tuple4,
-		struct bib_entry **bib) {
+		struct bib_entry **bib)
+{
 	int error;
 
 	error = bibdb_get(tuple4, bib);
@@ -342,7 +341,8 @@
  * @param[in] tuple summary of the packet Jool is currently translating.
  * @return VER_CONTINUE if everything went OK, VER_DROP otherwise.
  */
-static verdict ipv4_simple(struct packet *pkt, struct tuple *tuple4) {
+static verdict ipv4_simple(struct packet *pkt, struct tuple *tuple4)
+{
 	int error;
 	struct bib_entry *bib;
 	struct session_entry *session;
@@ -373,7 +373,8 @@
  * Processes IPv6 SYN packets when there's no state.
  * Part of RFC 6146 section 3.5.2.2.
  */
-static int tcp_closed_v6_syn(struct packet *pkt, struct tuple *tuple6) {
+static int tcp_closed_v6_syn(struct packet *pkt, struct tuple *tuple6)
+{
 	struct bib_entry *bib;
 	struct session_entry *session;
 	int error;
@@ -395,9 +396,12 @@
 	log_session(session);
 	/* Fall through. */
 
-	session_end: session_return(session);
-	bib_end: bibdb_return(bib);
-	simple_end: return error;
+session_end:
+	session_return(session);
+bib_end:
+	bibdb_return(bib);
+simple_end:
+	return error;
 }
 
 /**
@@ -406,15 +410,15 @@
  * Processes IPv4 SYN packets when there's no state.
  * Part of RFC 6146 section 3.5.2.2.
  */
-static verdict tcp_closed_v4_syn(struct packet *pkt, struct tuple *tuple4) {
+static verdict tcp_closed_v4_syn(struct packet *pkt, struct tuple *tuple4)
+{
 	struct bib_entry *bib;
 	struct session_entry *session;
 	int error;
 	verdict result = VERDICT_DROP;
 
 	if (config_get_drop_external_connections()) {
-		log_debug(
-				"Applying policy: Dropping externally initiated TCP " "connections.");
+		log_debug("Applying policy: Dropping externally initiated TCP connections.");
 		return VERDICT_DROP;
 	}
 
@@ -444,8 +448,7 @@
 	} else {
 		error = sessiondb_add(session, false, false);
 		if (error) {
-			log_debug("Error code %d while adding the session to " "the DB.",
-					error);
+			log_debug("Error code %d while adding the session to the DB.", error);
 			goto end_session;
 		}
 
@@ -454,10 +457,12 @@
 
 	/* Fall through. */
 
-	end_session: session_return(session);
+end_session:
+	session_return(session);
 	/* Fall through. */
 
-	end_bib: if (bib)
+end_bib:
+	if (bib)
 		bibdb_return(bib);
 	return result;
 }
@@ -466,7 +471,8 @@
  * Filtering and updating done during the CLOSED state of the TCP state machine.
  * Part of RFC 6146 section 3.5.2.2.
  */
-static verdict tcp_closed_state(struct packet *pkt, struct tuple *tuple) {
+static verdict tcp_closed_state(struct packet *pkt, struct tuple *tuple)
+{
 	struct bib_entry *bib;
 	verdict result;
 	int error;
@@ -474,9 +480,9 @@
 	switch (pkt_l3_proto(pkt)) {
 	case L3PROTO_IPV6:
 		if (pkt_tcp_hdr(pkt)->syn) {
-			result =
-					is_error(tcp_closed_v6_syn(pkt, tuple)) ?
-							VERDICT_DROP : VERDICT_CONTINUE;
+			result = is_error(tcp_closed_v6_syn(pkt, tuple))
+					? VERDICT_DROP
+					: VERDICT_CONTINUE;
 			goto syn_out;
 		}
 		break;
@@ -491,8 +497,7 @@
 
 	error = bibdb_get(tuple, &bib);
 	if (error) {
-		log_debug(
-				"Closed state: Packet is not SYN and there is no BIB " "entry, so discarding. ERRcode %d",
+		log_debug("Closed state: Packet is not SYN and there is no BIB entry, so discarding. ERRcode %d",
 				error);
 		inc_stats(pkt, IPSTATS_MIB_INNOROUTES);
 		return VERDICT_DROP;
@@ -501,7 +506,8 @@
 	bibdb_return(bib);
 	return VERDICT_CONTINUE;
 
-	syn_out: if (result == VERDICT_DROP)
+syn_out:
+	if (result == VERDICT_DROP)
 		inc_stats(pkt, IPSTATS_MIB_INDISCARDS);
 	return result;
 }
@@ -511,7 +517,8 @@
  * Part of RFC 6146 section 3.5.2.2.
  */
 static enum session_fate tcp_v4_init_state(struct session_entry *session,
-		struct packet *pkt) {
+		struct packet *pkt)
+{
 	if (pkt_l3_proto(pkt) == L3PROTO_IPV6 && pkt_tcp_hdr(pkt)->syn) {
 		session->state = ESTABLISHED;
 		joold_add_session_element(session);
@@ -526,7 +533,8 @@
  * Part of RFC 6146 section 3.5.2.2.
  */
 static enum session_fate tcp_v6_init_state(struct session_entry *session,
-		struct packet *pkt) {
+		struct packet *pkt)
+{
 	if (pkt_tcp_hdr(pkt)->syn) {
 		switch (pkt_l3_proto(pkt)) {
 		case L3PROTO_IPV4:
@@ -546,7 +554,8 @@
  * Part of RFC 6146 section 3.5.2.2.
  */
 static enum session_fate tcp_established_state(struct session_entry *session,
-		struct packet *pkt) {
+		struct packet *pkt)
+{
 	if (pkt_tcp_hdr(pkt)->fin) {
 		switch (pkt_l3_proto(pkt)) {
 		case L3PROTO_IPV4:
@@ -573,7 +582,8 @@
  * Part of RFC 6146 section 3.5.2.2.
  */
 static enum session_fate tcp_v4_fin_rcv_state(struct session_entry *session,
-		struct packet *pkt) {
+		struct packet *pkt)
+{
 	if (pkt_l3_proto(pkt) == L3PROTO_IPV6 && pkt_tcp_hdr(pkt)->fin) {
 		session->state = V4_FIN_V6_FIN_RCV;
 		joold_add_session_element(session);
@@ -588,7 +598,8 @@
  * Part of RFC 6146 section 3.5.2.2.
  */
 static enum session_fate tcp_v6_fin_rcv_state(struct session_entry *session,
-		struct packet *pkt) {
+		struct packet *pkt)
+{
 	if (pkt_l3_proto(pkt) == L3PROTO_IPV4 && pkt_tcp_hdr(pkt)->fin) {
 		session->state = V4_FIN_V6_FIN_RCV;
 		joold_add_session_element(session);
@@ -602,7 +613,8 @@
  * Filtering and updating done during the V6 FIN + V4 FIN RCV state of the TCP state machine.
  * Part of RFC 6146 section 3.5.2.2.
  */
-static enum session_fate tcp_v4_fin_v6_fin_rcv_state(void) {
+static enum session_fate tcp_v4_fin_v6_fin_rcv_state(void)
+{
 	return FATE_PRESERVE; /* Only the timeout can change this state. */
 }
 
@@ -611,7 +623,8 @@
  * Part of RFC 6146 section 3.5.2.2.
  */
 static enum session_fate tcp_trans_state(struct session_entry *session,
-		struct packet *pkt) {
+		struct packet *pkt)
+{
 	if (!pkt_tcp_hdr(pkt)->rst) {
 		session->state = ESTABLISHED;
 		joold_add_session_element(session);
@@ -622,32 +635,23 @@
 }
 
 static enum session_fate tcp_state_machine(struct session_entry *session,
-		void *arg) {
-	enum session_fate sfate;
-
+		void *arg)
+{
 	switch (session->state) {
 	case V4_INIT:
-		sfate = tcp_v4_init_state(session, arg);
-		return sfate;
+		return tcp_v4_init_state(session, arg);
 	case V6_INIT:
-		sfate = tcp_v6_init_state(session, arg);
-		return sfate;
+		return tcp_v6_init_state(session, arg);
 	case ESTABLISHED:
-		sfate = tcp_established_state(session, arg);
-		return sfate;
+		return tcp_established_state(session, arg);
 	case V4_FIN_RCV:
-		sfate = tcp_v4_fin_rcv_state(session, arg);
-		return sfate;
+		return tcp_v4_fin_rcv_state(session, arg);
 	case V6_FIN_RCV:
-		sfate = tcp_v6_fin_rcv_state(session, arg);
-		return sfate;
+		return tcp_v6_fin_rcv_state(session, arg);
 	case V4_FIN_V6_FIN_RCV:
-		sfate = tcp_v4_fin_v6_fin_rcv_state();
-		return sfate;
+		return tcp_v4_fin_v6_fin_rcv_state();
 	case TRANS:
-		sfate = tcp_trans_state(session, arg);
-		return sfate;
-
+		return tcp_trans_state(session, arg);
 	case CLOSED:
 		break;
 	}
@@ -666,7 +670,8 @@
  *
  * This is RFC 6146 section 3.5.2.
  */
-static verdict tcp(struct packet *pkt, struct tuple *tuple) {
+static verdict tcp(struct packet *pkt, struct tuple *tuple)
+{
 	struct session_entry *session;
 	int error;
 
@@ -674,7 +679,8 @@
 	if (error == -ESRCH)
 		return tcp_closed_state(pkt, tuple);
 	if (error) {
-		log_debug("Error code %d while trying to find a TCP session.", error);
+		log_debug("Error code %d while trying to find a TCP session.",
+				error);
 		inc_stats(pkt, IPSTATS_MIB_INDISCARDS);
 		return VERDICT_DROP;
 	}
@@ -690,7 +696,8 @@
  * filtering_and_updating - Main F&U routine. Decides if "skb" should be
  * processed, updating binding and session information.
  */
-verdict filtering_and_updating(struct packet *pkt, struct tuple *in_tuple) {
+verdict filtering_and_updating(struct packet *pkt, struct tuple *in_tuple)
+{
 	struct ipv6hdr *hdr_ip6;
 	verdict result = VERDICT_CONTINUE;
 
@@ -751,8 +758,7 @@
 		switch (pkt_l3_proto(pkt)) {
 		case L3PROTO_IPV6:
 			if (config_get_filter_icmpv6_info()) {
-				log_debug(
-						"Packet is ICMPv6 info (ping); " "dropping due to policy.");
+				log_debug("Packet is ICMPv6 info (ping); dropping due to policy.");
 				inc_stats(pkt, IPSTATS_MIB_INDISCARDS);
 				return VERDICT_DROP;
 			}
