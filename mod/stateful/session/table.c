--- conflicted
+++ resolved
@@ -3,11 +3,7 @@
 #include <linux/version.h>
 #include <net/ipv6.h>
 #include "nat64/common/constants.h"
-<<<<<<< HEAD
 #include "nat64/common/session.h"
-=======
-#include "nat64/mod/common/namespace.h"
->>>>>>> 815290d7
 #include "nat64/mod/common/rbtree.h"
 #include "nat64/mod/common/route.h"
 #include "nat64/mod/stateful/session/pkt_queue.h"
@@ -169,7 +165,7 @@
 	}
 
 	/* TODO it looks like this should be dst_output, not ip6_local_out. */
-	/* Implicit kfree_skb(skb) goes here. */
+	/* Implicit kfree_skb(skb) here. */
 #if LINUX_VERSION_CODE >= KERNEL_VERSION(4, 4, 0)
 	error = ip6_local_out(joolns_get(), NULL, skb);
 #else
