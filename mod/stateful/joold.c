--- conflicted
+++ resolved
@@ -1,3 +1,5 @@
+#include "nat64/mod/stateful/joold.h"
+
 #include <linux/netlink.h>
 #include <linux/version.h>
 #include <net/genetlink.h>
@@ -16,18 +18,49 @@
 #include "nat64/mod/stateful/bib/db.h"
 #include "nat64/mod/common/nl/nl_core2.h"
 
-static DEFINE_SPINLOCK( lock_send);
-static DEFINE_SPINLOCK( lock_receive);
-
-static __u8 enabled = 0;
-
-static int session_list_elem_num;
-
+static DEFINE_SPINLOCK(lock_send);
+static DEFINE_SPINLOCK(lock_receive);
+
+static bool enabled = false;
+
+/** Sessions so far listed to be sent to the daemon. */
+static struct list_head session_elements;
+/** Length of the @sessions list. */
+static unsigned int session_list_elem_num;
+
+/**
+ * If @session_num exceeds this number, @sessions will be flushed to userspace
+ * immediately.
+ */
+static unsigned int session_limit;
+/**
+ * This will continuously flush listed sessions to userspace every now and then.
+ */
 static struct timer_list updater_timer;
-
-static struct list_head session_elements;
+/** @updater_timer will flush sessions every @timer_period jiffies. */
+static unsigned long timer_period;
+
+/**
+ * Only sessions older than this will be sent to userspace.
+ *
+ * "In order to limit the amount of state replication traffic, another idea
+ * could be to only synchronize long-lived sessions (as it's usually not a
+ * problem if short-lived HTTP requests and such get interrupted half-way
+ * through)."
+ * https://github.com/NICMx/Jool/issues/113#issuecomment-64077194
+ */
+static unsigned long tcp_sync_threshold;
+static unsigned long udp_sync_threshold;
+static unsigned long icmp_sync_threshold;
+
+/** Group of nodes that want to listen to our sessions. */
 struct genl_multicast_group mc_group;
 
+/*
+ * TODO I don't think this should be called "session_element".
+ * It doesn't tell the difference between a "session entry" and a
+ * "session element".
+ */
 struct session_element {
 	struct ipv6_transport_addr remote6;
 	struct ipv6_transport_addr local6;
@@ -47,26 +80,22 @@
 static int send_msg(void *payload, size_t payload_len)
 {
 	int error = 0;
-	struct nl_core_buffer * buffer;
+	struct nl_core_buffer *buffer;
 	log_debug("Sending multicast message!");
 
 	error = nl_core_new_core_buffer(&buffer, payload_len);
-
 	if (error) {
 		log_err("Couldn't initialize buffer!");
 		return error;
 	}
 
-
-	error = nl_core_write_to_buffer(buffer,payload, payload_len);
-
+	error = nl_core_write_to_buffer(buffer, payload, payload_len);
 	if (error) {
 		log_err("Couldn't write data to buffer!");
 		return error;
 	}
 
 	error = nl_core_send_multicast_message(buffer);
-
 	if (error) {
 		log_err("Couldn't send multicast msg!");
 		return error;
@@ -85,7 +114,6 @@
 	void *payload;
 
 	payload_size = sizeof(struct session_element) * elem_num;
-
 	total_size = sizeof(struct request_hdr) + payload_size;
 
 	hdr = kmalloc(total_size, GFP_ATOMIC);
@@ -99,7 +127,7 @@
 	while (!list_empty(list)) {
 		entry = list_first_entry(list, struct joold_entry, nextprev);
 
-		memcpy(payload, &entry->element, sizeof(struct session_element));
+		memcpy(payload, &entry->element, sizeof(entry->element));
 
 		list_del(&entry->nextprev);
 		kfree(entry);
@@ -107,6 +135,19 @@
 		payload += sizeof(struct session_element);
 	}
 
+	/*
+	 * TODO Here's the deal:
+	 *
+	 * The list is being copied into buffer 1.
+	 * Buffer 1 is then copied into buffer 2.
+	 * Buffer 2 is then copied into buffer 3 (the skb).
+	 * Then the code sends the skb.
+	 *
+	 * Especially since this can happen during packet translations, the
+	 * kernel really doesn't have time to be allocating and doing all this.
+	 * Refactor into dumping the list directly into the skb.
+	 */
+	/* TODO ignoring return value. */
 	send_msg(hdr, total_size);
 
 	return 0;
@@ -114,12 +155,10 @@
 
 static void copy_elements(struct list_head *list_copy, int *out_element_num)
 {
-
 	struct joold_entry *entry;
 	(*out_element_num) = 0;
 
 	while (!list_empty(&session_elements)) {
-
 		entry = list_first_entry(&session_elements, struct joold_entry, nextprev);
 		list_del(&entry->nextprev);
 		list_add(&entry->nextprev, list_copy);
@@ -137,13 +176,12 @@
 	INIT_LIST_HEAD(&list);
 
 	spin_lock_bh(&lock_send);
+	/* TODO a list_splice_init() probably suffices. */
 	copy_elements(&list, &element_num);
 	spin_unlock_bh(&lock_send);
 
 	if (element_num > 0)
-	{
 		joold_send_to_userspace(&list, element_num);
-	}
 }
 
 static void send_to_userspace_timeout(unsigned long parameter)
@@ -151,7 +189,7 @@
 	send_to_userspace_wrapper();
 
 	if (enabled)
-		mod_timer(&updater_timer, jiffies + msecs_to_jiffies((unsigned int) config_get_synch_elements_period()));
+		mod_timer(&updater_timer, jiffies + msecs_to_jiffies(timer_period));
 }
 
 int joold_init(void)
@@ -165,28 +203,22 @@
 	return 0;
 }
 
-void joold_update_config(void)
-{
-
-	int error;
-
+/*
+ * TODO needs more config?
+ */
+void joold_update_config(unsigned long period)
+{
 	spin_lock_bh(&lock_send);
 
-	if (timer_pending(&updater_timer)) {
-		del_timer(&updater_timer);
-	}
-
-	if (enabled) {
-		error = mod_timer(&updater_timer, jiffies+ msecs_to_jiffies((unsigned long) config_get_synch_elements_threshold()));
-
-		if (error) {
-			spin_unlock_bh(&lock_send);
-			log_err("Couldn't initialize synchronization timer!");
-		}
-	}
+	/*
+	 * TODO perhaps the conversion should be the config module's
+	 * responsibility.
+	 */
+	timer_period = msecs_to_jiffies(period);
+	if (enabled)
+		mod_timer(&updater_timer, jiffies + timer_period);
 
 	spin_unlock_bh(&lock_send);
-
 }
 
 void joold_start(void)
@@ -205,256 +237,280 @@
 
 void joold_destroy(void)
 {
-	del_timer_sync(&updater_timer);
+	if (enabled)
+		del_timer_sync(&updater_timer);
 }
 
 int joold_add_session_element(struct session_entry *entry)
 {
-	int error = 0;
+	unsigned long threshold = 0;
 	struct joold_entry *entry_copy;
 	__u64 update_time;
 	__u64 creation_time;
-
-	if (enabled) {
-
-		if (entry->l4_proto == L4PROTO_TCP  &&  jiffies_to_msecs(jiffies - entry->creation_time) < config_get_synch_elements_threshold())
-			return 0;
-
-
-		entry_copy = kmalloc(sizeof(*entry_copy), GFP_ATOMIC);
-		if (!entry_copy) {
-			log_err("Couldn't allocate memory for session element.");
+	bool flush;
+
+	if (!enabled)
+		return 0;
+
+	switch (entry->l4_proto) {
+	case L4PROTO_TCP:
+		threshold = tcp_sync_threshold;
+		break;
+	case L4PROTO_UDP:
+		threshold = udp_sync_threshold;
+		break;
+	case L4PROTO_ICMP:
+		threshold = icmp_sync_threshold;
+		break;
+	case L4PROTO_OTHER: /* Welp */
+		WARN(true, "Unknown protocol in session: %d", entry->l4_proto);
+		return -EINVAL;
+	}
+
+	if (jiffies - entry->creation_time < threshold)
+		return 0;
+
+	/* TODO this is begging for a cache. */
+	entry_copy = kmalloc(sizeof(*entry_copy), GFP_ATOMIC);
+	if (!entry_copy) {
+		log_err("Couldn't allocate memory for session element.");
+		return -ENOMEM;
+	}
+
+	entry_copy->element.l4_proto = entry->l4_proto;
+	entry_copy->element.local4 = entry->local4;
+	entry_copy->element.local6 = entry->local6;
+	entry_copy->element.remote4 = entry->remote4;
+	entry_copy->element.remote6 = entry->remote6;
+	entry_copy->element.state = entry->state;
+
+	update_time = jiffies_to_msecs(jiffies - entry->update_time);
+	entry_copy->element.update_time = cpu_to_be64(update_time);
+	creation_time = jiffies_to_msecs(jiffies - entry->creation_time);
+	entry_copy->element.creation_time = cpu_to_be64(creation_time);
+
+	spin_lock_bh(&lock_send);
+
+	list_add(&entry_copy->nextprev, &session_elements);
+	session_list_elem_num++;
+	flush = session_limit <= session_list_elem_num;
+
+	spin_unlock_bh(&lock_send);
+
+	if (flush)
+		send_to_userspace_wrapper();
+
+	return 0;
+}
+
+/*
+ * Notes:
+ * - pool4 and static BIB entries have to be synchronized manually.
+ * - Apparently, users do not actually need to keep clocks in sync.
+ */
+
+static int add_new_bib(struct bib *db, struct session_element *new,
+		struct bib_entry **result)
+{
+	struct bib_entry *bib;
+	int error;
+
+	do {
+		error = bibdb_find6(db, &new->remote6, new->l4_proto, &bib);
+		if (!error) {
+			if (ipv4_transport_addr_equals(&new->local4, &bib->ipv4))
+				goto success; /* Rare happy path. */
+
+			/*
+			 * Well, shit.
+			 * Two packets of the same connection were routed via
+			 * different NAT64s and they chose different masks
+			 * before synchronization.
+			 * The game is lost.
+			 */
+			bibentry_put(bib);
+			/* TODO increase a stat counter and report to the user. */
+			return -EINVAL; /* Rare unhappy path. */
+
+		} else if (error != -ESRCH) {
+			log_err("bibdb_find() threw errcode %d.", error);
+			return error; /* Very rare or impossible. */
+		}
+
+		/* error == -ESRCH. */
+
+		bib = bibentry_create(&new->local4, &new->remote6, false,
+				new->l4_proto);
+		if (!bib) {
+			log_err("Couldn't allocate bib entry!");
 			return -ENOMEM;
 		}
 
-
-		entry_copy->element.l4_proto = entry->l4_proto;
-		entry_copy->element.local4 = entry->local4;
-		entry_copy->element.local6 = entry->local6;
-		entry_copy->element.remote4 = entry->remote4;
-		entry_copy->element.remote6 = entry->remote6;
-		entry_copy->element.state = entry->state;
-
-		update_time = jiffies_to_msecs(jiffies - entry->update_time);
-		entry_copy->element.update_time = cpu_to_be64(update_time);
-
-		creation_time = jiffies_to_msecs(jiffies - entry->creation_time);
-		entry_copy->element.creation_time = cpu_to_be64(creation_time);
-
-		spin_lock_bh(&lock_send);
-
-		list_add(&entry_copy->nextprev, &session_elements);
-		session_list_elem_num++;
-
-		spin_unlock_bh(&lock_send);
-
-		if (config_get_synch_elements_limit() <= session_list_elem_num)
-			send_to_userspace_wrapper();
-
-	}
-
-	return error;
-}
-
-static int add_new_session(struct session_entry *entry, struct tuple tuple,
-bool is_established)
-{
-
+		error = bibdb_add(db, bib);
+		if (!error)
+			goto success; /* Normal happy path. */
+
+		bibentry_put(bib);
+
+		if (error != -EEXIST)
+			return error;
+		/* error == -EEXIST. */
+
+		/*
+		 * TODO instead of trying again, bibdb_add() should return the
+		 * already existing entry, FFS.
+		 * We're tree-iterating too much.
+		 */
+	} while (true);
+
+success:
+	*result = bib;
+	return 0;
+}
+
+/**
+ * FIXME
+ * I feel I'm tweaking too much for a merge, so I'll defer what's missing to the
+ * next commit.
+ * This code is somewht slow and racy. This needs to be done:
+ * sessiondb_add() and bibdb_add() need to receive a callback for stuff to do
+ * to the bib/session pre-spinlock-release in case the caller is trying to add
+ * something but the entry already exists in the database.
+ */
+static int add_new_session(struct xlator *jool, struct session_element *element,
+		struct tuple *tuple, bool is_established)
+{
 	int error;
-	struct bib_entry *b_entry;
-	__u8 bib_created = 0;
+	struct bib_entry *bib;
+	struct session_entry *session;
 
 	log_debug("creating session!");
 
-	error = bibdb_get(&tuple, &b_entry);
-
-	if (error == -EINVAL) {
-		log_err("Unexpected error while getting bib!");
+	error = add_new_bib(jool->nat64.bib, element, &bib);
+	if (error)
 		return error;
-	}
-
-	if (error == -ESRCH) {
-		log_debug("bib entry doesnt exist. let's create one");
-
-		b_entry = bibentry_create(&entry->local4, &entry->remote6,
-		false, entry->l4_proto);
-
-		if (!b_entry) {
-			log_err("couldn't allocate bib entry!");
-			return -ENOMEM;
-		}
-
-		bib_created = 1;
-	}
-
-	/* we want to copy the value of one pointer to the other,
-	 not the content of the struct it is referencing. */
-	memcpy((void*) &entry->bib, (void*) &b_entry, sizeof(b_entry));
-
-	if (sessiondb_add(entry, is_established, true)) {
+
+	session = session_create(&element->remote6, &element->local6,
+			&element->local4, &element->remote4,
+			element->l4_proto, bib);
+	if (!session) {
+		bibentry_put(bib);
+		return -ENOMEM;
+	}
+
+	error = sessiondb_add(jool->nat64.session, session, is_established, true);
+	if (error) {
 		log_err("couldn't add session entry to the database!");
-
-		if (bib_created)
-			bibentry_kfree(b_entry);
-
-<<<<<<< HEAD
-		error = sessiondb_find(&tuple_aux, 0, 0, &s_entry_aux);
-=======
-		return -EINVAL;
-	}
-
-	if (bib_created) {
-		error = bibdb_add(b_entry);
->>>>>>> cb18a059
-
-		if (error == -EINVAL) {
-			sessiondb_delete_by_bib(b_entry);
-			log_err("couldn't add bib entry to the database!");
-			return error;
-		}
-	}
-
-	return 0;
-
-}
-
-<<<<<<< HEAD
-			error = bibdb_find(&tuple_aux, &b_entry);
-=======
->>>>>>> cb18a059
-
-static struct session_entry *initialize_session_entry(
-		struct session_element *element)
-{
-
-	struct session_entry *s_entry;
-
-	l4_protocol protocol;
-	__u8 state;
-	__u64 update_time;
-	__u64 creation_time;
-
-	protocol = element->l4_proto;
-	state = element->state;
-	update_time = be64_to_cpu(element->update_time);
-	update_time = jiffies - msecs_to_jiffies(update_time);
-	creation_time = be64_to_cpu(element->creation_time);
-	creation_time = jiffies - msecs_to_jiffies(creation_time);
-
-
-	s_entry = kmalloc(sizeof(struct session_entry), GFP_ATOMIC);
-
-	if (!s_entry) {
-		log_err("Could not allocate memory for session entry!");
-		return s_entry;
-	}
-
-	kref_init(&s_entry->refcounter);
-	INIT_LIST_HEAD(&s_entry->list_hook);
-	RB_CLEAR_NODE(&s_entry->tree6_hook);
-	RB_CLEAR_NODE(&s_entry->tree4_hook);
-
-	memcpy((void*) &s_entry->l4_proto, (void*) &protocol, sizeof(l4_protocol));
-	memcpy((void*) &s_entry->local4, (void*) &element->local4,
-			sizeof(element->local4));
-	memcpy((void*) &s_entry->local6, (void*) &element->local6,
-			sizeof(element->local6));
-	memcpy((void*) &s_entry->remote4, (void*) &element->remote4,
-			sizeof(element->remote4));
-	memcpy((void*) &s_entry->remote6, (void*) &element->remote6,
-			sizeof(element->remote6));
-
-	s_entry->state = state;
-	s_entry->update_time = update_time;
-	s_entry->creation_time = creation_time;
-	s_entry->expirer = 0;
-
-	return s_entry;
-
-}
-
-
-
-static int update_session(struct session_element *element, int num_elements)
-{
-
-	struct session_entry *entry;
-	struct session_entry *entry_aux;
-	struct tuple tuple_aux;
+		session_return(session);
+		return error;
+	}
+
+	return 0;
+}
+
+
+//static struct session_entry *initialize_session_entry(
+//		struct session_element *element)
+//{
+//	struct session_entry *new;
+//	__u8 state;
+//	__u64 update_time;
+//	__u64 creation_time;
+//
+//	new = session_create(&element->remote6, &element->local6,
+//			&element->local4, &element->remote4,
+//			element->l4_proto, NULL);
+//	if (!new)
+//		return NULL;
+//
+//	update_time = be64_to_cpu(element->update_time);
+//	update_time = jiffies - msecs_to_jiffies(update_time);
+//	creation_time = be64_to_cpu(element->creation_time);
+//	creation_time = jiffies - msecs_to_jiffies(creation_time);
+//
+//	new->state = element->state;
+//	new->update_time = update_time;
+//	new->creation_time = creation_time;
+//
+//	return new;
+//}
+
+
+static unsigned long element_to_session_time(struct session_element *element)
+{
+	return jiffies - msecs_to_jiffies(be64_to_cpu(element->update_time));
+}
+
+
+static int update_session(struct xlator *jool, struct session_element *new,
+		int num_elements)
+{
+	struct session_entry *old;
+	struct tuple tuple;
 	bool is_established;
 
 	int error;
 	int i;
 
-
-	for (i = 0; i < num_elements; i++) {
-
-		error = 0;
-
-		entry = initialize_session_entry(element);
-
-		if (!entry)
-			goto next_session;
-
-		if (entry->l4_proto == L4PROTO_TCP) {
-			is_established = element->state == ESTABLISHED;
+	for (i = 0; i < num_elements; i++, new++) {
+		if (new->l4_proto == L4PROTO_TCP) {
+			is_established = new->state == ESTABLISHED;
 		} else {
 			is_established = true;
 		}
 
-		tuple_aux.dst.addr6 = entry->local6;
-		tuple_aux.src.addr6 = entry->remote6;
-		tuple_aux.l4_proto = entry->l4_proto;
-		tuple_aux.l3_proto = L3PROTO_IPV6;
-
-		error = sessiondb_get(&tuple_aux, 0, 0, &entry_aux);
-
-		if (error == -EINVAL) {
+		tuple.dst.addr6 = new->local6;
+		tuple.src.addr6 = new->remote6;
+		tuple.l4_proto = new->l4_proto;
+		tuple.l3_proto = L3PROTO_IPV6;
+
+		error = sessiondb_find(jool->nat64.session, &tuple, 0, 0, &old);
+		switch (error) {
+		case 0: /* Found. */
+			old->update_time = element_to_session_time(new);
+			old->state = new->state;
+
+			/* TODO what's protecting this from simultaneous session edits? */
+			if (sessiondb_set_session_timer(jool->nat64.session, old, is_established))
+				log_err("Could not set session's timer!");
+
+			session_return(old);
+			break;
+
+		case -ESRCH: /* Not found. */
+			add_new_session(jool, new, &tuple, is_established);
+			break;
+
+		default: /* Unknown errors. */
 			log_err("unexpected error!");
-			kfree(entry);
-			goto next_session;
 		}
-
-		if (error == -ESRCH) {
-			add_new_session(entry, tuple_aux, is_established);
-		} else {
-			entry_aux->update_time = entry->update_time;
-			entry_aux->state = entry->state;
-
-
-			if (sessiondb_set_session_timer(entry_aux, is_established)) {
-				log_err("Could not set session's timer!");
-			}
-
-			session_return(entry_aux);
-			kfree(entry);
-		}
-
-		next_session: element++;
-	}
-
-	return 0;
-}
-
-int joold_sync_entires(__u8 *data, __u32 size)
-{
-	struct session_element * s_element;
-	int num_elements = size / sizeof(struct session_element);
+	}
+
+	return 0;
+}
+
+int joold_sync_entries(struct xlator *jool, void *data, __u32 data_len)
+{
+	int num_elements;
 
 	if (!enabled)
 		return 0;
 
-	if (size == 0 || size % sizeof(struct session_element) != 0) {
-		log_err("Inconsistent data detected while synchronizing BIB and SESSION ");
-		return -1;
-	}
-
-	s_element = (struct session_element *) data;
-
+	if (data_len == 0 || data_len % sizeof(struct session_element) != 0) {
+		log_err("Inconsistent data detected while synchronizing SESSION.");
+		return -EINVAL;
+	}
+
+	num_elements = data_len / sizeof(struct session_element);
+
+	/*
+	 * TODO is this really BH context?
+	 * TODO This spinlock is actually redundant, likely.
+	 * (You still need to worry about BH context because the BIB and session
+	 * locks currently assume it.)
+	 */
 	spin_lock_bh(&lock_receive);
-
-	update_session(s_element, num_elements);
-
+	update_session(jool, data, num_elements);
 	spin_unlock_bh(&lock_receive);
 
 	return 0;
