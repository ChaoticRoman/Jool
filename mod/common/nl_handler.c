#include "nat64/mod/common/nl_handler.h"

#include <linux/module.h>
#include <linux/sort.h>
#include <linux/version.h>
#include "nat64/common/constants.h"
#include "nat64/mod/common/types.h"
#include "nat64/mod/common/config.h"
#include "nat64/mod/common/log_time.h"
#include "nat64/mod/common/namespace.h"
#include "nat64/mod/common/nl_buffer.h"
#include "nat64/mod/common/json_parser.h"
#include "nat64/mod/common/pool6.h"
#include "nat64/mod/common/error_pool.h"
#include "nat64/mod/stateless/eam.h"
#include "nat64/mod/stateless/blacklist4.h"
#include "nat64/mod/stateless/rfc6791.h"
#include "nat64/mod/stateful/pool4/db.h"
#include "nat64/mod/stateful/bib/db.h"
#include "nat64/mod/stateful/bib/static_routes.h"
#include "nat64/mod/stateful/session/db.h"

/**
 * Socket the userspace application will speak to.
 */
static struct sock *nl_socket;



/**
 * A lock, used to avoid sync issues when receiving messages from userspace.
 */
static DEFINE_MUTEX(config_mutex);


/**
 * Use this when data_len is known to be smaller than NLBUFFER_SIZE. When this might not be the
 * case, use the netlink buffer instead (nl_buffer.h).
 */
static int respond_single_msg(struct nlmsghdr *nl_hdr_in, int type, void *payload, int payload_len)
{
	struct sk_buff *skb_out;
	struct nlmsghdr *nl_hdr_out;
	int res;

	skb_out = nlmsg_new(NLMSG_ALIGN(payload_len), GFP_ATOMIC);
	if (!skb_out) {
		pr_err("Failed to allocate a response skb to the user.");
		return -ENOMEM;
	}

	nl_hdr_out = nlmsg_put(skb_out,
			0, /* src_pid (0 = kernel) */
			nl_hdr_in->nlmsg_seq, /* seq */
			type, /* type */
			payload_len, /* payload len */
			0); /* flags */
	memcpy(nlmsg_data(nl_hdr_out), payload, payload_len);
	/* NETLINK_CB(skb_out).dst_group = 0; */

	res = nlmsg_unicast(nl_socket, skb_out, nl_hdr_in->nlmsg_pid);
	if (res < 0) {
		pr_err("Error code %d while returning response to the user.", res);
		return res;
	}

	return 0;
}

static int respond_setcfg(struct nlmsghdr *nl_hdr_in, void *payload, int payload_len)
{
	return respond_single_msg(nl_hdr_in, MSG_SETCFG, payload, payload_len);
}

/**
 * @note "ACK messages also use the message type NLMSG_ERROR and payload format
 * but the error code is set to 0."
 * (http://www.infradead.org/~tgr/libnl/doc/core.html#core_msg_ack)
 */
static int respond_error(struct nlmsghdr *nl_hdr_in, int error)
{
	struct nlmsgerr hdr_out;
	__u8 *payload = NULL;
	char *error_msg;
	unsigned int error_msg_len;

	hdr_out.error = abs(error);
	hdr_out.msg = *nl_hdr_in;
	hdr_out.msg.nlmsg_len = 0;

	if (error_pool_get_message(&error_msg, &error_msg_len)) {
		pr_err("could not get error message from pool.\n");
		goto respond_error_on_failure;
	}

	hdr_out.msg.nlmsg_len = sizeof(hdr_out) + error_msg_len + 1;

	payload = kmalloc(hdr_out.msg.nlmsg_len, GFP_KERNEL);
	if (!payload) {
		pr_err("could not allocate memory for error payload!\n");
		kfree(error_msg);
		goto respond_error_on_failure;
	}

	memcpy(payload, (__u8*)&hdr_out, sizeof(hdr_out));
	memcpy(payload + sizeof(hdr_out), (__u8*)error_msg, error_msg_len + 1);

	error = respond_single_msg(nl_hdr_in, NLMSG_ERROR, payload,
			hdr_out.msg.nlmsg_len);

	kfree(error_msg);
	kfree(payload);

	return error;

respond_error_on_failure:
	return respond_single_msg(nl_hdr_in, NLMSG_ERROR, &hdr_out,
			sizeof(hdr_out));
}

/*
static int respond_ack(struct nlmsghdr *nl_hdr_in)
{
	return respond_error(nl_hdr_in, 0);
}
*/

static int verify_superpriv(void)
{
	if (!capable(CAP_NET_ADMIN)) {
		log_err("Administrative privileges required.");
		return -EPERM;
	}

	return 0;
}

static int validate_version(struct request_hdr *hdr)
{
	if (hdr->magic[0] != 'j' || hdr->magic[1] != 'o')
		goto magic_fail;
	if (hdr->magic[2] != 'o' || hdr->magic[3] != 'l')
		goto magic_fail;

	switch (hdr->type) {
	case 's':
		if (xlat_is_nat64()) {
			log_err("You're speaking to NAT64 Jool using "
					"the SIIT Jool application.");
			return -EINVAL;
		}
		break;
	case 'n':
		if (xlat_is_siit()) {
			log_err("You're speaking to SIIT Jool using "
					"the NAT64 Jool application.");
			return -EINVAL;
		}
		break;
	default:
		goto magic_fail;
	}

	if (xlat_version() == hdr->version)
		return 0;

	log_err("Version mismatch. The kernel module is %u.%u.%u.%u, "
			"but the userspace application is %u.%u.%u.%u. "
			"Please update Jool's %s.",
			JOOL_VERSION_MAJOR, JOOL_VERSION_MINOR,
			JOOL_VERSION_REV, JOOL_VERSION_DEV,
			hdr->version >> 24, (hdr->version >> 16) & 0xFFU,
			(hdr->version >> 8) & 0xFFU, hdr->version & 0xFFU,
			(xlat_version() > hdr->version)
				? "userspace application"
				: "kernel module");
	return -EINVAL;

magic_fail:
	log_err("It appears you're trying to speak to Jool using some other "
			"Netlink client or an older userspace application. "
			"If the latter is true, please update your userspace "
			"application.");
	return -EINVAL;
}

static int pool6_entry_to_userspace(struct ipv6_prefix *prefix, void *arg)
{
	struct nl_buffer *buffer = (struct nl_buffer *) arg;
	return nlbuffer_write(buffer, prefix, sizeof(*prefix));
}

static int handle_pool6_display(struct nlmsghdr *nl_hdr, union request_pool6 *request)
{
	struct nl_buffer *buffer;
	struct ipv6_prefix *prefix;
	int error;

	log_debug("Sending IPv6 pool to userspace.");

	buffer = nlbuffer_create(nl_socket, nl_hdr);
	if (!buffer)
		return respond_error(nl_hdr, -ENOMEM);

	prefix = request->display.prefix_set ? &request->display.prefix : NULL;
	error = pool6_for_each(pool6_entry_to_userspace, buffer, prefix);
	error = (error >= 0) ? nlbuffer_close(buffer, error) : respond_error(nl_hdr, error);

	kfree(buffer);
	return error;
}

static int handle_pool6_config(struct nlmsghdr *nl_hdr, struct request_hdr *jool_hdr,
		union request_pool6 *request)
{
	__u64 count;
	int error;

	switch (jool_hdr->operation) {
	case OP_DISPLAY:
		return handle_pool6_display(nl_hdr, request);

	case OP_COUNT:
		log_debug("Returning IPv6 prefix count.");
		error = pool6_count(&count);
		if (error)
			return respond_error(nl_hdr, error);
		return respond_setcfg(nl_hdr, &count, sizeof(count));

	case OP_ADD:
	case OP_UPDATE:
		if (verify_superpriv())
			return respond_error(nl_hdr, -EPERM);

		log_debug("Adding a prefix to the IPv6 pool.");

		return respond_error(nl_hdr, pool6_add(&request->add.prefix));

	case OP_REMOVE:
		if (verify_superpriv())
			return respond_error(nl_hdr, -EPERM);

		log_debug("Removing a prefix from the IPv6 pool.");
		error = pool6_remove(&request->rm.prefix);
		if (error)
			return respond_error(nl_hdr, error);

		if (xlat_is_nat64() && !request->flush.quick)
			sessiondb_delete_taddr6s(&request->rm.prefix);

		return respond_error(nl_hdr, error);

	case OP_FLUSH:
		if (verify_superpriv())
			return respond_error(nl_hdr, -EPERM);

		log_debug("Flushing the IPv6 pool...");
		error = pool6_flush();

		if (xlat_is_nat64() && !request->flush.quick)
			sessiondb_flush();

		return respond_error(nl_hdr, error);

	default:
		log_err("Unknown operation: %d", jool_hdr->operation);
		return respond_error(nl_hdr, -EINVAL);
	}
}

static int pool4_to_usr(struct pool4_sample *sample, void *arg)
{
	return nlbuffer_write(arg, sample, sizeof(*sample));
}

static int handle_pool4_display(struct nlmsghdr *nl_hdr, union request_pool4 *request)
{
	struct nl_buffer *buffer;
	struct pool4_sample *offset = NULL;
	int error;

	log_debug("Sending IPv4 pool to userspace.");

	buffer = nlbuffer_create(nl_socket, nl_hdr);
	if (!buffer)
		return respond_error(nl_hdr, -ENOMEM);

	if (request->display.offset_set)
		offset = &request->display.offset;

	error = pool4db_foreach_sample(pool4_to_usr, buffer, offset);
	error = (error >= 0) ? nlbuffer_close(buffer, error) : respond_error(nl_hdr, error);

	kfree(buffer);
	return error;
}

static int handle_pool4_add(struct nlmsghdr *nl_hdr, union request_pool4 *request)
{
	if (verify_superpriv())
		return respond_error(nl_hdr, -EPERM);

	log_debug("Adding elements to the IPv4 pool.");

	return respond_error(nl_hdr, pool4db_add(request->add.mark,
			request->add.proto, &request->add.addrs,
			&request->add.ports));
}

static int handle_pool4_rm(struct nlmsghdr *nl_hdr, union request_pool4 *request)
{
	int error;

	if (verify_superpriv())
		return respond_error(nl_hdr, -EPERM);

	log_debug("Removing elements from the IPv4 pool.");

	error = pool4db_rm(request->rm.mark, request->rm.proto,
			&request->rm.addrs, &request->rm.ports);

	if (xlat_is_nat64() && !request->rm.quick) {
		sessiondb_delete_taddr4s(&request->rm.addrs, &request->rm.ports);
		bibdb_delete_taddr4s(&request->rm.addrs, &request->rm.ports);
	}

	return respond_error(nl_hdr, error);
}

static int handle_pool4_flush(struct nlmsghdr *nl_hdr, union request_pool4 *request)
{
	int error;

	if (verify_superpriv())
		return respond_error(nl_hdr, -EPERM);

	log_debug("Flushing the IPv4 pool...");
	error = pool4db_flush();

	/*
	 * Well, pool4db_flush only errors on memory allocation failures,
	 * so I guess clearing BIB and session even if pool4db_flush fails
	 * is a good idea.
	 */
	if (xlat_is_nat64() && !request->flush.quick) {
		sessiondb_flush();
		bibdb_flush();
	}

	return respond_error(nl_hdr, error);
}

static int handle_pool4_config(struct nlmsghdr *nl_hdr, struct request_hdr *jool_hdr,
		union request_pool4 *request)
{
	struct response_pool4_count counters;

	if (xlat_is_siit()) {
		log_err("SIIT doesn't have pool4.");
		return -EINVAL;
	}

	switch (jool_hdr->operation) {
	case OP_DISPLAY:
		return handle_pool4_display(nl_hdr, request);

	case OP_COUNT:
		log_debug("Returning IPv4 pool counters.");
		pool4db_count(&counters.tables, &counters.samples,
				&counters.taddrs);
		return respond_setcfg(nl_hdr, &counters, sizeof(counters));

	case OP_ADD:
		return handle_pool4_add(nl_hdr, request);

	case OP_REMOVE:
		return handle_pool4_rm(nl_hdr, request);

	case OP_FLUSH:
		return handle_pool4_flush(nl_hdr, request);

	default:
		log_err("Unknown operation: %d", jool_hdr->operation);
		return respond_error(nl_hdr, -EINVAL);
	}
}

static int bib_entry_to_userspace(struct bib_entry *entry, void *arg)
{
	struct nl_buffer *buffer = (struct nl_buffer *) arg;
	struct bib_entry_usr entry_usr;

	entry_usr.addr4 = entry->ipv4;
	entry_usr.addr6 = entry->ipv6;
	entry_usr.is_static = entry->is_static;

	return nlbuffer_write(buffer, &entry_usr, sizeof(entry_usr));
}

static int handle_bib_display(struct nlmsghdr *nl_hdr, struct request_bib *request)
{
	struct nl_buffer *buffer;
	struct ipv4_transport_addr *addr4;
	int error;

	log_debug("Sending BIB to userspace.");

	buffer = nlbuffer_create(nl_socket, nl_hdr);
	if (!buffer)
		return respond_error(nl_hdr, -ENOMEM);

	addr4 = request->display.addr4_set ? &request->display.addr4 : NULL;
	error = bibdb_foreach(request->l4_proto, bib_entry_to_userspace, buffer, addr4);
	error = (error >= 0) ? nlbuffer_close(buffer, error) : respond_error(nl_hdr, error);

	kfree(buffer);
	return error;
}

static int handle_bib_config(struct nlmsghdr *nl_hdr, struct request_hdr *jool_hdr,
		struct request_bib *request)
{
	__u64 count;
	int error;

	if (xlat_is_siit()) {
		log_err("SIIT doesn't have BIBs.");
		return -EINVAL;
	}

	switch (jool_hdr->operation) {
	case OP_DISPLAY:
		return handle_bib_display(nl_hdr, request);

	case OP_COUNT:
		log_debug("Returning BIB count.");
		error = bibdb_count(request->l4_proto, &count);
		if (error)
			return respond_error(nl_hdr, error);
		return respond_setcfg(nl_hdr, &count, sizeof(count));

	case OP_ADD:
		if (verify_superpriv())
			return respond_error(nl_hdr, -EPERM);

		log_debug("Adding BIB entry.");
		return respond_error(nl_hdr, add_static_route(request));

	case OP_REMOVE:
		if (verify_superpriv())
			return respond_error(nl_hdr, -EPERM);

		log_debug("Removing BIB entry.");
		return respond_error(nl_hdr, delete_static_route(request));

	default:
		log_err("Unknown operation: %d", jool_hdr->operation);
		return respond_error(nl_hdr, -EINVAL);
	}
}

static int session_entry_to_userspace(struct session_entry *entry, void *arg)
{
	struct nl_buffer *buffer = (struct nl_buffer *) arg;
	struct session_entry_usr entry_usr;
	unsigned long dying_time;

	if (!entry->expirer || !entry->expirer->get_timeout)
		return -EINVAL;

	entry_usr.remote6 = entry->remote6;
	entry_usr.local6 = entry->local6;
	entry_usr.local4 = entry->local4;
	entry_usr.remote4 = entry->remote4;
	entry_usr.state = entry->state;

	dying_time = entry->update_time + entry->expirer->get_timeout();
	entry_usr.dying_time = (dying_time > jiffies) ? jiffies_to_msecs(dying_time - jiffies) : 0;

	return nlbuffer_write(buffer, &entry_usr, sizeof(entry_usr));
}

static int handle_session_display(struct nlmsghdr *nl_hdr, struct request_session *request)
{
	struct nl_buffer *buffer;
	struct ipv4_transport_addr *remote4 = NULL;
	struct ipv4_transport_addr *local4 = NULL;
	int error;

	log_debug("Sending session table to userspace.");

	buffer = nlbuffer_create(nl_socket, nl_hdr);
	if (!buffer)
		return respond_error(nl_hdr, -ENOMEM);

	if (request->display.connection_set) {
		remote4 = &request->display.remote4;
		local4 = &request->display.local4;
	}
	error = sessiondb_foreach(request->l4_proto, session_entry_to_userspace, buffer,
			remote4, local4);
	error = (error >= 0) ? nlbuffer_close(buffer, error) : respond_error(nl_hdr, error);

	kfree(buffer);
	return error;
}

static int handle_session_config(struct nlmsghdr *nl_hdr, struct request_hdr *jool_hdr,
		struct request_session *request)
{
	__u64 count;
	int error;

	if (xlat_is_siit()) {
		log_err("SIIT doesn't have session tables.");
		return -EINVAL;
	}

	switch (jool_hdr->operation) {
	case OP_DISPLAY:
		return handle_session_display(nl_hdr, request);

	case OP_COUNT:
		log_debug("Returning session count.");
		error = sessiondb_count(request->l4_proto, &count);
		if (error)
			return respond_error(nl_hdr, error);
		return respond_setcfg(nl_hdr, &count, sizeof(count));

	default:
		log_err("Unknown operation: %d", jool_hdr->operation);
		return respond_error(nl_hdr, -EINVAL);
	}
}

static int eam_entry_to_userspace(struct eamt_entry *entry, void *arg)
{
	struct nl_buffer *buffer = (struct nl_buffer *) arg;
	return nlbuffer_write(buffer, entry, sizeof(*entry));
}

static int handle_eamt_display(struct nlmsghdr *nl_hdr, union request_eamt *request)
{
	struct nl_buffer *buffer;
	struct ipv4_prefix *prefix4;
	int error;

	log_debug("Sending EAMT to userspace.");

	buffer = nlbuffer_create(nl_socket, nl_hdr);
	if (!buffer)
		return respond_error(nl_hdr, -ENOMEM);

	prefix4 = request->display.prefix4_set ? &request->display.prefix4 : NULL;
	error = eamt_foreach(eam_entry_to_userspace, buffer, prefix4);
	error = (error >= 0) ? nlbuffer_close(buffer, error) : respond_error(nl_hdr, error);

	kfree(buffer);
	return error;
}

static int handle_eamt_test(struct nlmsghdr *nl_hdr, union request_eamt *request)
{
	struct in6_addr addr6;
	struct in_addr addr4;
	int error;

	log_debug("Translating address for the user.");
	if (request->test.addr_is_ipv6) {
		error = eamt_xlat_6to4(&request->test.addr.addr6, &addr4);
		if (error)
			return respond_error(nl_hdr, error);

		return respond_setcfg(nl_hdr, &addr4, sizeof(addr4));
	} else {
		error = eamt_xlat_4to6(&request->test.addr.addr4, &addr6);
		if (error)
			return respond_error(nl_hdr, error);

		return respond_setcfg(nl_hdr, &addr6, sizeof(addr6));
	}
}

static int handle_eamt_config(struct nlmsghdr *nl_hdr, struct request_hdr *jool_hdr,
		union request_eamt *request)
{
	__u64 count;
	int error;

	if (xlat_is_nat64()) {
		log_err("Stateful NAT64 doesn't have an EAMT.");
		return -EINVAL;
	}

	switch (jool_hdr->operation) {
	case OP_DISPLAY:
		return handle_eamt_display(nl_hdr, request);

	case OP_COUNT:
		log_debug("Returning EAMT count.");
		error = eamt_count(&count);
		if (error)
			return respond_error(nl_hdr, error);
		return respond_setcfg(nl_hdr, &count, sizeof(count));

	case OP_TEST:
		return handle_eamt_test(nl_hdr, request);

	case OP_ADD:
		if (verify_superpriv())
			return respond_error(nl_hdr, -EPERM);

		log_debug("Adding EAMT entry.");
		return respond_error(nl_hdr, eamt_add(&request->add.prefix6,
				&request->add.prefix4, request->add.force));

	case OP_REMOVE:
		if (verify_superpriv())
			return respond_error(nl_hdr, -EPERM);

		log_debug("Removing EAMT entry.");
		return respond_error(nl_hdr, eamt_rm(
				request->rm.prefix6_set ? &request->rm.prefix6 : NULL,
				request->rm.prefix4_set ? &request->rm.prefix4 : NULL));

	case OP_FLUSH:
		if (verify_superpriv())
			return respond_error(nl_hdr, -EPERM);

		eamt_flush();
		return respond_error(nl_hdr, 0);

	default:
		log_err("Unknown operation: %d", jool_hdr->operation);
		return respond_error(nl_hdr, -EINVAL);
	}
}

static int pool_to_usr(struct ipv4_prefix *prefix, void *arg)
{
	return nlbuffer_write(arg, prefix, sizeof(*prefix));
}

static int handle_pool6791_display(struct nlmsghdr *nl_hdr, union request_pool *request)
{
	struct nl_buffer *buffer;
	struct ipv4_prefix *offset;
	int error;

	buffer = nlbuffer_create(nl_socket, nl_hdr);
	if (!buffer)
		return respond_error(nl_hdr, -ENOMEM);

	offset = request->display.offset_set ? &request->display.offset : NULL;
	error = rfc6791_for_each(pool_to_usr, buffer, offset);
	error = (error >= 0) ? nlbuffer_close(buffer, error) : respond_error(nl_hdr, error);

	kfree(buffer);
	return error;
}

static int handle_rfc6791_config(struct nlmsghdr *nl_hdr, struct request_hdr *jool_hdr,
		union request_pool *request)
{
	__u64 count;
	int error;

	if (xlat_is_nat64()) {
		log_err("RFC 6791 does not apply to Stateful NAT64.");
		return -EINVAL;
	}

	switch (jool_hdr->operation) {
	case OP_DISPLAY:
		log_debug("Sending RFC6791 pool to userspace.");
		return handle_pool6791_display(nl_hdr, request);

	case OP_COUNT:
		log_debug("Returning address count in the RFC6791 pool.");
		error = rfc6791_count(&count);
		if (error)
			return respond_error(nl_hdr, error);
		return respond_setcfg(nl_hdr, &count, sizeof(count));

	case OP_ADD:
		if (verify_superpriv())
			return respond_error(nl_hdr, -EPERM);

		log_debug("Adding an address to the RFC6791 pool.");
		return respond_error(nl_hdr, rfc6791_add(&request->add.addrs));

	case OP_REMOVE:
		if (verify_superpriv())
			return respond_error(nl_hdr, -EPERM);

		log_debug("Removing an address from the RFC6791 pool.");
		return respond_error(nl_hdr, rfc6791_rm(&request->rm.addrs));

	case OP_FLUSH:
		if (verify_superpriv())
			return respond_error(nl_hdr, -EPERM);

		log_debug("Flushing the RFC6791 pool...");
		return respond_error(nl_hdr, rfc6791_flush());

	default:
		log_err("Unknown operation: %d", jool_hdr->operation);
		return respond_error(nl_hdr, -EINVAL);
	}
}

static int handle_blacklist_display(struct nlmsghdr *nl_hdr, union request_pool *request)
{
	struct nl_buffer *buffer;
	struct ipv4_prefix *offset;
	int error;

	buffer = nlbuffer_create(nl_socket, nl_hdr);
	if (!buffer)
		return respond_error(nl_hdr, -ENOMEM);

	offset = request->display.offset_set ? &request->display.offset : NULL;
	error = blacklist_for_each(pool_to_usr, buffer, offset);
	error = (error >= 0) ? nlbuffer_close(buffer, error) : respond_error(nl_hdr, error);

	kfree(buffer);
	return error;
}

static int handle_blacklist_config(struct nlmsghdr *nl_hdr, struct request_hdr *jool_hdr,
		union request_pool *request)
{
	__u64 count;
	int error;

	if (xlat_is_nat64()) {
		log_err("Blacklist does not apply to Stateful NAT64.");
		return -EINVAL;
	}

	switch (jool_hdr->operation) {
	case OP_DISPLAY:
		log_debug("Sending Blacklist pool to userspace.");
		return handle_blacklist_display(nl_hdr, request);

	case OP_COUNT:
		log_debug("Returning address count in the Blacklist pool.");
		error = blacklist_count(&count);
		if (error)
			return respond_error(nl_hdr, error);
		return respond_setcfg(nl_hdr, &count, sizeof(count));

	case OP_ADD:
		if (verify_superpriv())
			return respond_error(nl_hdr, -EPERM);

		log_debug("Adding an address to the Blacklist pool.");
		return respond_error(nl_hdr, blacklist_add(&request->add.addrs));

	case OP_REMOVE:
		if (verify_superpriv())
			return respond_error(nl_hdr, -EPERM);

		log_debug("Removing an address from the Blacklist pool.");
		return respond_error(nl_hdr, blacklist_rm(&request->rm.addrs));

	case OP_FLUSH:
		if (verify_superpriv())
			return respond_error(nl_hdr, -EPERM);

		log_debug("Flushing the Blacklist pool...");
		return respond_error(nl_hdr, blacklist_flush());

	default:
		log_err("Unknown operation: %d", jool_hdr->operation);
		return respond_error(nl_hdr, -EINVAL);
	}
}

#ifdef BENCHMARK
static int logtime_entry_to_userspace(struct log_node *node, void *arg)
{
	struct nl_buffer *buffer = (struct nl_buffer *) arg;
	struct logtime_entry_usr entry_usr;

	entry_usr.time = node->time;

	return nlbuffer_write(buffer, &entry_usr, sizeof(entry_usr));
}

#endif

static int handle_logtime_config(struct nlmsghdr *nl_hdr, struct request_hdr *jool_hdr,
		struct request_logtime *request)
{
#ifdef BENCHMARK
	struct nl_buffer *buffer;
	int error;

	switch (jool_hdr->operation) {
	case OP_DISPLAY:
		log_debug("Sending logs time to userspace.");

		buffer = nlbuffer_create(nl_socket, nl_hdr);
		if (!buffer)
			return respond_error(nl_hdr, -ENOMEM);

		error = logtime_iterate_and_delete(request->l3_proto, request->l4_proto,
				logtime_entry_to_userspace, buffer);
		error = (error >= 0) ? nlbuffer_close(buffer, error) : respond_error(nl_hdr, error);

		kfree(buffer);
		return error;
	default:
		log_err("Unknown operation: %d", jool_hdr->operation);
		return respond_error(nl_hdr, -EINVAL);
	}
#else
	log_err("Benchmark was not enabled during compilation.");
	return -EINVAL;
#endif
}

static bool ensure_bytes(size_t actual, size_t expected)
{
	if (actual != expected) {
		log_err("Expected a %zu-byte integer, got %zu bytes.", expected, actual);
		return false;
	}
	return true;
}

static bool assign_timeout(void *value, unsigned int min, __u64 *field)
{
	/*
	 * TODO (fine) this max is somewhat arbitrary. We do have a maximum,
	 * but I don't recall what or why it was. I do remember it's bigger than this.
	 */
	const __u32 MAX_U32 = 0xFFFFFFFFU;
	__u64 value64 = *((__u64 *) value);

	if (value64 < 1000 * min) {
		log_err("The timeout must be at least %u seconds.", min);
		return false;
	}
	if (value64 > MAX_U32) {
		log_err("Expected a timeout less than %u seconds", MAX_U32 / 1000);
		return false;
	}

	*field = msecs_to_jiffies(value64);
	return true;
}

static int be16_compare(const void *a, const void *b)
{
	return *(__u16 *)b - *(__u16 *)a;
}

static void be16_swap(void *a, void *b, int size)
{
	__u16 t = *(__u16 *)a;
	*(__u16 *)a = *(__u16 *)b;
	*(__u16 *)b = t;
}

static int update_plateaus(struct global_config *config, size_t size, void *value)
{
	__u16 *list = value;
	unsigned int count = size / 2;
	unsigned int i, j;

	if (count == 0) {
		log_err("The MTU list received from userspace is empty.");
		return -EINVAL;
	}
	if (size % 2 == 1) {
		log_err("Expected an array of 16-bit integers; got an uneven number of bytes.");
		return -EINVAL;
	}

	/* Sort descending. */
	sort(list, count, sizeof(*list), be16_compare, be16_swap);

	/* Remove zeroes and duplicates. */
	for (i = 0, j = 1; j < count; j++) {
		if (list[j] == 0)
			break;
		if (list[i] != list[j]) {
			i++;
			list[i] = list[j];
		}
	}

	if (list[0] == 0) {
		log_err("The MTU list contains nothing but zeroes.");
		return -EINVAL;
	}

	count = i + 1;
	size = count * sizeof(*list);

	/* Update. */
	config->mtu_plateaus = kmalloc(size, GFP_KERNEL);
	if (!config->mtu_plateaus) {
		log_err("Could not allocate the kernel's MTU plateaus list.");
		return -ENOMEM;
	}
	memcpy(config->mtu_plateaus, list, size);
	config->mtu_plateau_count = count;

	return 0;
}

static int handle_global_update(enum global_type type, size_t size, unsigned char *value)
{
	struct global_config *config;
	bool timer_needs_update = false;
	int error;

	config = kmalloc(sizeof(*config), GFP_KERNEL);
	if (!config)
		return -ENOMEM;
	config->mtu_plateaus = NULL;

	error = config_clone(config);
	if (error)
		goto fail;

	switch (type) {
	case MAX_PKTS:
		if (!ensure_bytes(size, 8))
			goto einval;
		config->nat64.max_stored_pkts = *((__u64 *) value);
		break;
	case SRC_ICMP6ERRS_BETTER:
		if (!ensure_bytes(size, 1))
			goto einval;
		config->nat64.src_icmp6errs_better = *((__u8 *) value);
		break;
	case BIB_LOGGING:
		if (!ensure_bytes(size, 1))
			goto einval;
		config->nat64.bib_logging = *((__u8 *) value);
		break;
	case SESSION_LOGGING:
		if (!ensure_bytes(size, 1))
			goto einval;
		config->nat64.session_logging = *((__u8 *) value);
		break;

	case UDP_TIMEOUT:
		if (!ensure_bytes(size, 8))
			goto einval;
		if (!assign_timeout(value, UDP_MIN, &config->nat64.ttl.udp))
			goto einval;
		timer_needs_update = true;
		break;
	case ICMP_TIMEOUT:
		if (!ensure_bytes(size, 8))
			goto einval;
		if (!assign_timeout(value, 0, &config->nat64.ttl.icmp))
			goto einval;
		timer_needs_update = true;
		break;
	case TCP_EST_TIMEOUT:
		if (!ensure_bytes(size, 8))
			goto einval;
		if (!assign_timeout(value, TCP_EST, &config->nat64.ttl.tcp_est))
			goto einval;
		timer_needs_update = true;
		break;
	case TCP_TRANS_TIMEOUT:
		if (!ensure_bytes(size, 8))
			goto einval;
		if (!assign_timeout(value, TCP_TRANS, &config->nat64.ttl.tcp_trans))
			goto einval;
		timer_needs_update = true;
		break;
	case FRAGMENT_TIMEOUT:
		if (!ensure_bytes(size, 8))
			goto einval;
		if (!assign_timeout(value, FRAGMENT_MIN, &config->nat64.ttl.frag))
			goto einval;
		break;
	case DROP_BY_ADDR:
		if (!ensure_bytes(size, 1))
			goto einval;
		config->nat64.drop_by_addr = *((__u8 *) value);
		break;
	case DROP_ICMP6_INFO:
		if (!ensure_bytes(size, 1))
			goto einval;
		config->nat64.drop_icmp6_info = *((__u8 *) value);
		break;
	case DROP_EXTERNAL_TCP:
		if (!ensure_bytes(size, 1))
			goto einval;
		config->nat64.drop_external_tcp = *((__u8 *) value);
		break;

	case COMPUTE_UDP_CSUM_ZERO:
		if (!ensure_bytes(size, 1))
			goto einval;
		config->siit.compute_udp_csum_zero = *((__u8 *) value);
		break;
	case EAM_HAIRPINNING_MODE:
		if (!ensure_bytes(size, 1))
			goto einval;
		config->siit.eam_hairpin_mode = *((__u8 *) value);
		break;
	case RANDOMIZE_RFC6791:
		if (!ensure_bytes(size, 1))
			goto einval;
		config->siit.randomize_error_addresses = *((__u8 *) value);
		break;

	case RESET_TCLASS:
		if (!ensure_bytes(size, 1))
			goto einval;
		config->reset_traffic_class = *((__u8 *) value);
		break;
	case RESET_TOS:
		if (!ensure_bytes(size, 1))
			goto einval;
		config->reset_tos = *((__u8 *) value);
		break;
	case NEW_TOS:
		if (!ensure_bytes(size, 1))
			goto einval;
		config->new_tos = *((__u8 *) value);
		break;
	case DF_ALWAYS_ON:
		if (!ensure_bytes(size, 1))
			goto einval;
		config->atomic_frags.df_always_on = *((__u8 *) value);
		break;
	case BUILD_IPV6_FH:
		if (!ensure_bytes(size, 1))
			goto einval;
		config->atomic_frags.build_ipv6_fh = *((__u8 *) value);
		break;
	case BUILD_IPV4_ID:
		if (!ensure_bytes(size, 1))
			goto einval;
		config->atomic_frags.build_ipv4_id = *((__u8 *) value);
		break;
	case LOWER_MTU_FAIL:
		if (!ensure_bytes(size, 1))
			goto einval;
		config->atomic_frags.lower_mtu_fail = *((__u8 *) value);
		break;
	case MTU_PLATEAUS:
		if (is_error(update_plateaus(config, size, value)))
			goto einval;
		break;
	case DISABLE:
		config->is_disable = (__u8) true;
		break;
	case ENABLE:
		config->is_disable = (__u8) false;
		break;
	case ATOMIC_FRAGMENTS:
		if (!ensure_bytes(size, 1))
			goto einval;
		config->atomic_frags.df_always_on = *((__u8 *) value);
		config->atomic_frags.build_ipv6_fh = *((__u8 *) value);
		config->atomic_frags.build_ipv4_id = !(*((__u8 *) value));
		config->atomic_frags.lower_mtu_fail = !(*((__u8 *) value));
		break;
	default:
		log_err("Unknown config type: %u", type);
		goto einval;
	}

	config_replace(config);

	if (timer_needs_update)
		sessiondb_update_timers();

	return 0;

einval:
	error = -EINVAL;
	/* Fall through. */

fail:
	kfree(config->mtu_plateaus);
	kfree(config);
	return error;
}

static int handle_global_config(struct nlmsghdr *nl_hdr, struct request_hdr *jool_hdr,
		union request_global *request)
{
	struct global_config response = { .mtu_plateaus = NULL };
	unsigned char *buffer;
	size_t buffer_len;
	bool disabled;
	int error;

	switch (jool_hdr->operation) {
	case OP_DISPLAY:
		log_debug("Returning 'Global' options.");

		error = config_clone(&response);
		if (error)
			goto end;

		disabled = xlat_is_nat64()
				? pool6_is_empty()
				: (pool6_is_empty() && eamt_is_empty());
		error = serialize_global_config(&response, disabled, &buffer, &buffer_len);
		if (error)
			goto end;

		error = respond_setcfg(nl_hdr, buffer, buffer_len);
		kfree(buffer);
		break;

	case OP_UPDATE:
		if (verify_superpriv())
			return respond_error(nl_hdr, -EPERM);

		log_debug("Updating 'Global' options.");

		buffer = (unsigned char *) (request + 1);
		buffer_len = jool_hdr->length - sizeof(*jool_hdr) - sizeof(*request);

		error = handle_global_update(request->update.type, buffer_len, buffer);
		break;

	default:
		log_err("Unknown operation: %d", jool_hdr->operation);
		error = -EINVAL;
	}

end:
	return respond_error(nl_hdr, error);
}



/**
 * Gets called by "netlink_rcv_skb" when the userspace application wants to interact with us.
 *
 * @param skb packet received from userspace.
 * @param nlh message's metadata.
 * @return result status.
 */
static int handle_netlink_message(struct sk_buff *skb_in, struct nlmsghdr *nl_hdr)
{
	struct request_hdr *jool_hdr;
		void *request;
		int error;



    if (nl_hdr->nlmsg_type != MSG_TYPE_JOOL && nl_hdr->nlmsg_type != MSG_TYPE_JOOL_DONE) {
		log_debug("Expecting %#x but got %#x.", MSG_TYPE_JOOL, nl_hdr->nlmsg_type);
		return -EINVAL;
	}



	jool_hdr = NLMSG_DATA(nl_hdr);
	request = jool_hdr + 1;
	error = validate_version(jool_hdr);
	if (error)
		return respond_error(nl_hdr, error);


	switch (jool_hdr->mode) {
	case MODE_POOL6:
<<<<<<< HEAD
		return handle_pool6_config(nl_hdr, jool_hdr, request);
		break;
=======
		return handle_pool6_config(nl_hdr, jool_hdr, request) ;
>>>>>>> 75640eaf
	case MODE_POOL4:
		return handle_pool4_config(nl_hdr, jool_hdr, request);
		break;
	case MODE_BIB:
		return handle_bib_config(nl_hdr, jool_hdr, request);
		break;
	case MODE_SESSION:
		return handle_session_config(nl_hdr, jool_hdr, request);
		break;
	case MODE_EAMT:
		return handle_eamt_config(nl_hdr, jool_hdr, request);
		break;
	case MODE_RFC6791:
		return handle_rfc6791_config(nl_hdr, jool_hdr, request);
		break;
	case MODE_BLACKLIST:
		return handle_blacklist_config(nl_hdr, jool_hdr, request);
		break;
	case MODE_LOGTIME:
		return handle_logtime_config(nl_hdr, jool_hdr, request);
		break;
	case MODE_GLOBAL:
		return handle_global_config(nl_hdr, jool_hdr, request);
<<<<<<< HEAD
		break;
=======
	case MODE_PARSE_FILE:
		return handle_json_file_config(nl_hdr, jool_hdr, request) ;
>>>>>>> 75640eaf
	}

	log_err("Unknown configuration mode: %d", jool_hdr->mode);
	return respond_error(nl_hdr, -EINVAL);

}

/**
 * Gets called by Netlink when the userspace application wants to interact with us.
 *
 * @param skb packet received from userspace.
 */
static void receive_from_userspace(struct sk_buff *skb)
{
<<<<<<< HEAD
	mutex_lock(&config_mutex);
	error_pool_activate();

	netlink_rcv_skb(skb, &handle_netlink_message);
	error_pool_deactivate();

=======
	int error;

	mutex_lock(&config_mutex);
	error = netlink_rcv_skb(skb, &handle_netlink_message);
>>>>>>> 75640eaf
	mutex_unlock(&config_mutex);

}

int nlhandler_init(void)
{
	/*
	 * The function changed between Linux 3.5.7 and 3.6, and then again from 3.6.11 to 3.7.
	 *
	 * If you're reading the kernel's Git history, that appears to be the commit
	 * a31f2d17b331db970259e875b7223d3aba7e3821 (v3.6-rc1~125^2~337) and then again in
	 * 9f00d9776bc5beb92e8bfc884a7e96ddc5589e2e (v3.7-rc1~145^2~194).
	 */
#if LINUX_VERSION_CODE < KERNEL_VERSION(3, 6, 0)
	nl_socket = netlink_kernel_create(joolns_get(), NETLINK_USERSOCK, 0, receive_from_userspace,
			NULL, THIS_MODULE);
#elif LINUX_VERSION_CODE < KERNEL_VERSION(3, 7, 0)
	struct netlink_kernel_cfg nl_cfg = { .input  = receive_from_userspace };
	nl_socket = netlink_kernel_create(joolns_get(), NETLINK_USERSOCK, THIS_MODULE, &nl_cfg);
#else
	struct netlink_kernel_cfg nl_cfg = { .input  = receive_from_userspace };
	nl_socket = netlink_kernel_create(joolns_get(), NETLINK_USERSOCK, &nl_cfg);
#endif

	if (nl_socket) {
		log_debug("Netlink socket created.");
	} else {
		log_err("Creation of netlink socket failed.\n"
				"(This usually happens because you already "
				"have a Jool instance running.)\n"
				"I will ignore this error. However, you will "
				"not be able to configure Jool via the "
				"userspace application.");
	}

	error_pool_init();

	return 0;
}

void nlhandler_destroy(void)
{
	error_pool_destroy();
	if (nl_socket)
		netlink_kernel_release(nl_socket);
}<|MERGE_RESOLUTION|>--- conflicted
+++ resolved
@@ -25,8 +25,6 @@
  */
 static struct sock *nl_socket;
 
-
-
 /**
  * A lock, used to avoid sync issues when receiving messages from userspace.
  */
@@ -559,28 +557,6 @@
 	return error;
 }
 
-static int handle_eamt_test(struct nlmsghdr *nl_hdr, union request_eamt *request)
-{
-	struct in6_addr addr6;
-	struct in_addr addr4;
-	int error;
-
-	log_debug("Translating address for the user.");
-	if (request->test.addr_is_ipv6) {
-		error = eamt_xlat_6to4(&request->test.addr.addr6, &addr4);
-		if (error)
-			return respond_error(nl_hdr, error);
-
-		return respond_setcfg(nl_hdr, &addr4, sizeof(addr4));
-	} else {
-		error = eamt_xlat_4to6(&request->test.addr.addr4, &addr6);
-		if (error)
-			return respond_error(nl_hdr, error);
-
-		return respond_setcfg(nl_hdr, &addr6, sizeof(addr6));
-	}
-}
-
 static int handle_eamt_config(struct nlmsghdr *nl_hdr, struct request_hdr *jool_hdr,
 		union request_eamt *request)
 {
@@ -602,9 +578,6 @@
 		if (error)
 			return respond_error(nl_hdr, error);
 		return respond_setcfg(nl_hdr, &count, sizeof(count));
-
-	case OP_TEST:
-		return handle_eamt_test(nl_hdr, request);
 
 	case OP_ADD:
 		if (verify_superpriv())
@@ -1139,8 +1112,6 @@
 	return respond_error(nl_hdr, error);
 }
 
-
-
 /**
  * Gets called by "netlink_rcv_skb" when the userspace application wants to interact with us.
  *
@@ -1151,17 +1122,13 @@
 static int handle_netlink_message(struct sk_buff *skb_in, struct nlmsghdr *nl_hdr)
 {
 	struct request_hdr *jool_hdr;
-		void *request;
-		int error;
-
-
-
-    if (nl_hdr->nlmsg_type != MSG_TYPE_JOOL && nl_hdr->nlmsg_type != MSG_TYPE_JOOL_DONE) {
+	void *request;
+	int error;
+
+	if (nl_hdr->nlmsg_type != MSG_TYPE_JOOL && nl_hdr->nlmsg_type != MSG_TYPE_JOOL_DONE) {
 		log_debug("Expecting %#x but got %#x.", MSG_TYPE_JOOL, nl_hdr->nlmsg_type);
 		return -EINVAL;
 	}
-
-
 
 	jool_hdr = NLMSG_DATA(nl_hdr);
 	request = jool_hdr + 1;
@@ -1169,44 +1136,27 @@
 	if (error)
 		return respond_error(nl_hdr, error);
 
-
 	switch (jool_hdr->mode) {
 	case MODE_POOL6:
-<<<<<<< HEAD
 		return handle_pool6_config(nl_hdr, jool_hdr, request);
-		break;
-=======
-		return handle_pool6_config(nl_hdr, jool_hdr, request) ;
->>>>>>> 75640eaf
 	case MODE_POOL4:
 		return handle_pool4_config(nl_hdr, jool_hdr, request);
-		break;
 	case MODE_BIB:
 		return handle_bib_config(nl_hdr, jool_hdr, request);
-		break;
 	case MODE_SESSION:
 		return handle_session_config(nl_hdr, jool_hdr, request);
-		break;
 	case MODE_EAMT:
 		return handle_eamt_config(nl_hdr, jool_hdr, request);
-		break;
 	case MODE_RFC6791:
 		return handle_rfc6791_config(nl_hdr, jool_hdr, request);
-		break;
 	case MODE_BLACKLIST:
 		return handle_blacklist_config(nl_hdr, jool_hdr, request);
-		break;
 	case MODE_LOGTIME:
 		return handle_logtime_config(nl_hdr, jool_hdr, request);
-		break;
 	case MODE_GLOBAL:
 		return handle_global_config(nl_hdr, jool_hdr, request);
-<<<<<<< HEAD
-		break;
-=======
 	case MODE_PARSE_FILE:
-		return handle_json_file_config(nl_hdr, jool_hdr, request) ;
->>>>>>> 75640eaf
+		return handle_json_file_config(nl_hdr, jool_hdr, request);
 	}
 
 	log_err("Unknown configuration mode: %d", jool_hdr->mode);
@@ -1221,21 +1171,13 @@
  */
 static void receive_from_userspace(struct sk_buff *skb)
 {
-<<<<<<< HEAD
 	mutex_lock(&config_mutex);
 	error_pool_activate();
 
 	netlink_rcv_skb(skb, &handle_netlink_message);
+
 	error_pool_deactivate();
-
-=======
-	int error;
-
-	mutex_lock(&config_mutex);
-	error = netlink_rcv_skb(skb, &handle_netlink_message);
->>>>>>> 75640eaf
 	mutex_unlock(&config_mutex);
-
 }
 
 int nlhandler_init(void)
