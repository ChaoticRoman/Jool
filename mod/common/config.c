#include "nat64/mod/common/config.h"

#include <linux/ipv6.h>
#include <linux/jiffies.h>
#include "nat64/common/config.h"
#include "nat64/common/constants.h"
#include "nat64/mod/common/tags.h"
#include "nat64/mod/common/types.h"

static DEFINE_MUTEX(lock);

RCUTAG_USR
int config_init(struct global_configuration **result, bool disable)
{
	struct global_config *config;
	__u16 plateaus[] = DEFAULT_MTU_PLATEAUS;

	*result = kmalloc(sizeof(**result), GFP_KERNEL);
	if (!(*result))
		return -ENOMEM;
<<<<<<< HEAD
	kref_init(&(*result)->refcounter);
	config = &(*result)->cfg;

	config->jool_status = 0; /* This is never read, but whatever. */
	config->is_disable = (__u8) disable;
	config->reset_traffic_class = DEFAULT_RESET_TRAFFIC_CLASS;
	config->reset_tos = DEFAULT_RESET_TOS;
	config->new_tos = DEFAULT_NEW_TOS;

	config->atomic_frags.df_always_on = DEFAULT_DF_ALWAYS_ON;
	config->atomic_frags.build_ipv6_fh = DEFAULT_BUILD_IPV6_FH;
	config->atomic_frags.build_ipv4_id = DEFAULT_BUILD_IPV4_ID;
	config->atomic_frags.lower_mtu_fail = DEFAULT_LOWER_MTU_FAIL;

	config->nat64.ttl.frag = msecs_to_jiffies(1000 * FRAGMENT_MIN);
	config->nat64.src_icmp6errs_better = DEFAULT_SRC_ICMP6ERRS_BETTER;
	config->nat64.drop_by_addr = DEFAULT_ADDR_DEPENDENT_FILTERING;
	config->nat64.drop_external_tcp = DEFAULT_DROP_EXTERNAL_CONNECTIONS;
	config->nat64.drop_icmp6_info = DEFAULT_FILTER_ICMPV6_INFO;

	config->siit.compute_udp_csum_zero = DEFAULT_COMPUTE_UDP_CSUM0;
	config->siit.eam_hairpin_mode = DEFAULT_EAM_HAIRPIN_MODE;
	config->siit.randomize_error_addresses = DEFAULT_RANDOMIZE_RFC6791;

	config->mtu_plateau_count = ARRAY_SIZE(plateaus);
	config->mtu_plateaus = kmalloc(sizeof(plateaus), GFP_ATOMIC);
	if (!config->mtu_plateaus) {
=======

	cfg->jool_status = 0; /* This is never read, but whatever. */
	cfg->is_disable = (__u8) is_disable;
	cfg->reset_traffic_class = DEFAULT_RESET_TRAFFIC_CLASS;
	cfg->reset_tos = DEFAULT_RESET_TOS;
	cfg->new_tos = DEFAULT_NEW_TOS;
	cfg->synch_elements_limit = DEFAULT_SYNCH_ELEMENTS_LIMIT;
	cfg->synch_elements_period = DEFAULT_SYNCH_ELEMENTS_PERIOD;
	cfg->synch_elements_threshold = DEFAULT_SYNCH_ELEMENTS_THRESHOLD;
	cfg->synch_enabled = 0;

	cfg->atomic_frags.df_always_on = DEFAULT_DF_ALWAYS_ON;
	cfg->atomic_frags.build_ipv6_fh = DEFAULT_BUILD_IPV6_FH;
	cfg->atomic_frags.build_ipv4_id = DEFAULT_BUILD_IPV4_ID;
	cfg->atomic_frags.lower_mtu_fail = DEFAULT_LOWER_MTU_FAIL;

	cfg->nat64.ttl.udp = msecs_to_jiffies(1000 * UDP_DEFAULT);
	cfg->nat64.ttl.icmp = msecs_to_jiffies(1000 * ICMP_DEFAULT);
	cfg->nat64.ttl.tcp_est = msecs_to_jiffies(1000 * TCP_EST);
	cfg->nat64.ttl.tcp_trans = msecs_to_jiffies(1000 * TCP_TRANS);
	cfg->nat64.ttl.frag = msecs_to_jiffies(1000 * FRAGMENT_MIN);
	cfg->nat64.max_stored_pkts = DEFAULT_MAX_STORED_PKTS;
	cfg->nat64.src_icmp6errs_better = DEFAULT_SRC_ICMP6ERRS_BETTER;
	cfg->nat64.drop_by_addr = DEFAULT_ADDR_DEPENDENT_FILTERING;
	cfg->nat64.drop_external_tcp = DEFAULT_DROP_EXTERNAL_CONNECTIONS;
	cfg->nat64.drop_icmp6_info = DEFAULT_FILTER_ICMPV6_INFO;
	cfg->nat64.bib_logging = DEFAULT_BIB_LOGGING;
	cfg->nat64.session_logging = DEFAULT_SESSION_LOGGING;

	cfg->siit.compute_udp_csum_zero = DEFAULT_COMPUTE_UDP_CSUM0;
	cfg->siit.eam_hairpin_mode = DEFAULT_EAM_HAIRPIN_MODE;
	cfg->siit.randomize_error_addresses = DEFAULT_RANDOMIZE_RFC6791;

	cfg->mtu_plateau_count = ARRAY_SIZE(plateaus);
	cfg->mtu_plateaus = kmalloc(sizeof(plateaus), GFP_ATOMIC);
	if (!cfg->mtu_plateaus) {
>>>>>>> cb18a059
		log_err("Could not allocate memory to store the MTU plateaus.");
		kfree(*result);
		return -ENOMEM;
	}
	memcpy(config->mtu_plateaus, &plateaus, sizeof(plateaus));

	return 0;
}

<<<<<<< HEAD
void config_get(struct global_configuration *config)
=======
RCUTAG_USR
void config_replace(struct global_config *new)
{
	struct global_config *old;

	mutex_lock(&lock);
	old = rcu_dereference_protected(config, lockdep_is_held(&lock));
	rcu_assign_pointer(config, new);
	mutex_unlock(&lock);

	synchronize_rcu_bh();

	kfree(old->mtu_plateaus);
	kfree(old);
}

#define RCU_THINGY(type, field) \
	({ \
		type result; \
		rcu_read_lock_bh(); \
		result = rcu_dereference_bh(config)->field; \
		rcu_read_unlock_bh(); \
		result; \
	})

unsigned long config_get_ttl_udp(void)
{
	return RCU_THINGY(unsigned long, nat64.ttl.udp);
}

unsigned long config_get_ttl_tcpest(void)
{
	return RCU_THINGY(unsigned long, nat64.ttl.tcp_est);
}

unsigned long config_get_ttl_tcptrans(void)
{
	return RCU_THINGY(unsigned long, nat64.ttl.tcp_trans);
}

unsigned long config_get_ttl_icmp(void)
{
	return RCU_THINGY(unsigned long, nat64.ttl.icmp);
}

unsigned long config_get_ttl_frag(void)
{
	return RCU_THINGY(unsigned long, nat64.ttl.frag);
}

unsigned int config_get_max_pkts(void)
{
	return RCU_THINGY(unsigned int, nat64.max_stored_pkts);
}

int config_get_synch_elements_period(void)
{
	return RCU_THINGY(int, synch_elements_period);
}

int config_get_synch_elements_limit(void)
{
	return RCU_THINGY(int, synch_elements_limit);
}

unsigned long config_get_synch_elements_threshold(void) {
	return RCU_THINGY(int, synch_elements_threshold);
}

bool config_get_src_icmp6errs_better(void)
{
	return RCU_THINGY(bool, nat64.src_icmp6errs_better);
}

bool config_get_bib_logging(void)
{
	return RCU_THINGY(bool, nat64.bib_logging);
}

bool config_get_session_logging(void)
{
	return RCU_THINGY(bool, nat64.session_logging);
}

bool config_get_filter_icmpv6_info(void)
{
	return RCU_THINGY(bool, nat64.drop_icmp6_info);
}

bool config_get_addr_dependent_filtering(void)
{
	return RCU_THINGY(bool, nat64.drop_by_addr);
}

bool config_get_drop_external_connections(void)
{
	return RCU_THINGY(bool, nat64.drop_external_tcp);
}

bool config_amend_zero_csum(void)
{
	return RCU_THINGY(bool, siit.compute_udp_csum_zero);
}

enum eam_hairpinning_mode config_eam_hairpin_mode(void)
>>>>>>> cb18a059
{
	kref_get(&config->refcounter);
}

static void destroy_config(struct kref *refcounter)
{
	struct global_configuration *config;
	config = container_of(refcounter, typeof(*config), refcounter);
	kfree(config->cfg.mtu_plateaus);
	kfree(config);
}

void config_put(struct global_configuration *config)
{
	kref_put(&config->refcounter, destroy_config);
}

RCUTAG_PKT
int config_clone(struct global_configuration *from, struct global_configuration **to)
{
	struct global_configuration *result;
	size_t len;

	result = kmalloc(sizeof(*result), GFP_KERNEL);
	if (!result)
		return -ENOMEM;
	kref_init(&result->refcounter);

	memcpy(result, from, sizeof(*from));

	len = sizeof(*from->cfg.mtu_plateaus) * from->cfg.mtu_plateau_count;
	result->cfg.mtu_plateaus = kmalloc(len, GFP_ATOMIC);
	if (!result->cfg.mtu_plateaus) {
		config_put(result);
		return -ENOMEM;
	}
	memcpy(result->cfg.mtu_plateaus, from->cfg.mtu_plateaus, len);

	*to = result;
	return 0;
}

RCUTAG_USR /* Only because of GFP_KERNEL. Can be easily upgraded to _FREE. */
int serialize_global_config(struct global_config *config, bool pools_empty,
		unsigned char **buffer_out, size_t *buffer_len_out)
{
	unsigned char *buffer;
	struct global_config *tmp;
	size_t mtus_len;
	bool disabled;

	mtus_len = config->mtu_plateau_count * sizeof(*config->mtu_plateaus);

	buffer = kmalloc(sizeof(*config) + mtus_len, GFP_KERNEL);
	if (!buffer) {
		log_debug("Could not allocate the configuration structure.");
		return -ENOMEM;
	}

	memcpy(buffer, config, sizeof(*config));
	memcpy(buffer + sizeof(*config), config->mtu_plateaus, mtus_len);
	tmp = (struct global_config *) buffer;

	tmp->nat64.ttl.frag = jiffies_to_msecs(config->nat64.ttl.frag);

	disabled = config->is_disable || pools_empty;
	tmp->jool_status = !disabled;

	*buffer_out = buffer;
	*buffer_len_out = sizeof(*config) + mtus_len;
	return 0;
}

/* TODO (issue164) this is not being used anywhere. Review after merging #164. */
int deserialize_global_config(void *buffer, __u16 buffer_len, struct global_config *target_out)
{
	size_t mtus_len;

	memcpy(target_out, buffer, sizeof(*target_out));

	target_out->mtu_plateaus = NULL;
	if (target_out->mtu_plateau_count) {
		mtus_len = target_out->mtu_plateau_count * sizeof(*target_out->mtu_plateaus);
		target_out->mtu_plateaus = kmalloc(mtus_len, GFP_ATOMIC);
		if (!target_out->mtu_plateaus) {
			log_debug("Could not allocate the config's plateaus.");
			return -ENOMEM;
		}
		memcpy(target_out->mtu_plateaus, buffer + sizeof(*target_out), mtus_len);
	}

	target_out->nat64.ttl.frag = msecs_to_jiffies(target_out->nat64.ttl.frag);

	return 0;
}<|MERGE_RESOLUTION|>--- conflicted
+++ resolved
@@ -18,15 +18,18 @@
 	*result = kmalloc(sizeof(**result), GFP_KERNEL);
 	if (!(*result))
 		return -ENOMEM;
-<<<<<<< HEAD
 	kref_init(&(*result)->refcounter);
 	config = &(*result)->cfg;
 
 	config->jool_status = 0; /* This is never read, but whatever. */
-	config->is_disable = (__u8) disable;
+	config->is_disable = (__u8)disable;
 	config->reset_traffic_class = DEFAULT_RESET_TRAFFIC_CLASS;
 	config->reset_tos = DEFAULT_RESET_TOS;
 	config->new_tos = DEFAULT_NEW_TOS;
+	config->synch_elements_limit = DEFAULT_SYNCH_ELEMENTS_LIMIT;
+	config->synch_elements_period = DEFAULT_SYNCH_ELEMENTS_PERIOD;
+	config->synch_elements_threshold = DEFAULT_SYNCH_ELEMENTS_THRESHOLD;
+	config->synch_enabled = 0;
 
 	config->atomic_frags.df_always_on = DEFAULT_DF_ALWAYS_ON;
 	config->atomic_frags.build_ipv6_fh = DEFAULT_BUILD_IPV6_FH;
@@ -46,44 +49,6 @@
 	config->mtu_plateau_count = ARRAY_SIZE(plateaus);
 	config->mtu_plateaus = kmalloc(sizeof(plateaus), GFP_ATOMIC);
 	if (!config->mtu_plateaus) {
-=======
-
-	cfg->jool_status = 0; /* This is never read, but whatever. */
-	cfg->is_disable = (__u8) is_disable;
-	cfg->reset_traffic_class = DEFAULT_RESET_TRAFFIC_CLASS;
-	cfg->reset_tos = DEFAULT_RESET_TOS;
-	cfg->new_tos = DEFAULT_NEW_TOS;
-	cfg->synch_elements_limit = DEFAULT_SYNCH_ELEMENTS_LIMIT;
-	cfg->synch_elements_period = DEFAULT_SYNCH_ELEMENTS_PERIOD;
-	cfg->synch_elements_threshold = DEFAULT_SYNCH_ELEMENTS_THRESHOLD;
-	cfg->synch_enabled = 0;
-
-	cfg->atomic_frags.df_always_on = DEFAULT_DF_ALWAYS_ON;
-	cfg->atomic_frags.build_ipv6_fh = DEFAULT_BUILD_IPV6_FH;
-	cfg->atomic_frags.build_ipv4_id = DEFAULT_BUILD_IPV4_ID;
-	cfg->atomic_frags.lower_mtu_fail = DEFAULT_LOWER_MTU_FAIL;
-
-	cfg->nat64.ttl.udp = msecs_to_jiffies(1000 * UDP_DEFAULT);
-	cfg->nat64.ttl.icmp = msecs_to_jiffies(1000 * ICMP_DEFAULT);
-	cfg->nat64.ttl.tcp_est = msecs_to_jiffies(1000 * TCP_EST);
-	cfg->nat64.ttl.tcp_trans = msecs_to_jiffies(1000 * TCP_TRANS);
-	cfg->nat64.ttl.frag = msecs_to_jiffies(1000 * FRAGMENT_MIN);
-	cfg->nat64.max_stored_pkts = DEFAULT_MAX_STORED_PKTS;
-	cfg->nat64.src_icmp6errs_better = DEFAULT_SRC_ICMP6ERRS_BETTER;
-	cfg->nat64.drop_by_addr = DEFAULT_ADDR_DEPENDENT_FILTERING;
-	cfg->nat64.drop_external_tcp = DEFAULT_DROP_EXTERNAL_CONNECTIONS;
-	cfg->nat64.drop_icmp6_info = DEFAULT_FILTER_ICMPV6_INFO;
-	cfg->nat64.bib_logging = DEFAULT_BIB_LOGGING;
-	cfg->nat64.session_logging = DEFAULT_SESSION_LOGGING;
-
-	cfg->siit.compute_udp_csum_zero = DEFAULT_COMPUTE_UDP_CSUM0;
-	cfg->siit.eam_hairpin_mode = DEFAULT_EAM_HAIRPIN_MODE;
-	cfg->siit.randomize_error_addresses = DEFAULT_RANDOMIZE_RFC6791;
-
-	cfg->mtu_plateau_count = ARRAY_SIZE(plateaus);
-	cfg->mtu_plateaus = kmalloc(sizeof(plateaus), GFP_ATOMIC);
-	if (!cfg->mtu_plateaus) {
->>>>>>> cb18a059
 		log_err("Could not allocate memory to store the MTU plateaus.");
 		kfree(*result);
 		return -ENOMEM;
@@ -93,115 +58,7 @@
 	return 0;
 }
 
-<<<<<<< HEAD
 void config_get(struct global_configuration *config)
-=======
-RCUTAG_USR
-void config_replace(struct global_config *new)
-{
-	struct global_config *old;
-
-	mutex_lock(&lock);
-	old = rcu_dereference_protected(config, lockdep_is_held(&lock));
-	rcu_assign_pointer(config, new);
-	mutex_unlock(&lock);
-
-	synchronize_rcu_bh();
-
-	kfree(old->mtu_plateaus);
-	kfree(old);
-}
-
-#define RCU_THINGY(type, field) \
-	({ \
-		type result; \
-		rcu_read_lock_bh(); \
-		result = rcu_dereference_bh(config)->field; \
-		rcu_read_unlock_bh(); \
-		result; \
-	})
-
-unsigned long config_get_ttl_udp(void)
-{
-	return RCU_THINGY(unsigned long, nat64.ttl.udp);
-}
-
-unsigned long config_get_ttl_tcpest(void)
-{
-	return RCU_THINGY(unsigned long, nat64.ttl.tcp_est);
-}
-
-unsigned long config_get_ttl_tcptrans(void)
-{
-	return RCU_THINGY(unsigned long, nat64.ttl.tcp_trans);
-}
-
-unsigned long config_get_ttl_icmp(void)
-{
-	return RCU_THINGY(unsigned long, nat64.ttl.icmp);
-}
-
-unsigned long config_get_ttl_frag(void)
-{
-	return RCU_THINGY(unsigned long, nat64.ttl.frag);
-}
-
-unsigned int config_get_max_pkts(void)
-{
-	return RCU_THINGY(unsigned int, nat64.max_stored_pkts);
-}
-
-int config_get_synch_elements_period(void)
-{
-	return RCU_THINGY(int, synch_elements_period);
-}
-
-int config_get_synch_elements_limit(void)
-{
-	return RCU_THINGY(int, synch_elements_limit);
-}
-
-unsigned long config_get_synch_elements_threshold(void) {
-	return RCU_THINGY(int, synch_elements_threshold);
-}
-
-bool config_get_src_icmp6errs_better(void)
-{
-	return RCU_THINGY(bool, nat64.src_icmp6errs_better);
-}
-
-bool config_get_bib_logging(void)
-{
-	return RCU_THINGY(bool, nat64.bib_logging);
-}
-
-bool config_get_session_logging(void)
-{
-	return RCU_THINGY(bool, nat64.session_logging);
-}
-
-bool config_get_filter_icmpv6_info(void)
-{
-	return RCU_THINGY(bool, nat64.drop_icmp6_info);
-}
-
-bool config_get_addr_dependent_filtering(void)
-{
-	return RCU_THINGY(bool, nat64.drop_by_addr);
-}
-
-bool config_get_drop_external_connections(void)
-{
-	return RCU_THINGY(bool, nat64.drop_external_tcp);
-}
-
-bool config_amend_zero_csum(void)
-{
-	return RCU_THINGY(bool, siit.compute_udp_csum_zero);
-}
-
-enum eam_hairpinning_mode config_eam_hairpin_mode(void)
->>>>>>> cb18a059
 {
 	kref_get(&config->refcounter);
 }
