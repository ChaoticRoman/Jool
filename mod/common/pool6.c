--- conflicted
+++ resolved
@@ -24,11 +24,7 @@
  * It can be a linked list because we're assuming we won't be holding too many prefixes.
  * The list contains nodes of type pool_entry.
  */
-<<<<<<< HEAD
 static struct list_head __rcu *pool;
-=======
-static struct list_head * pool = NULL ;
->>>>>>> 75640eaf
 
 static DEFINE_MUTEX(lock);
 
@@ -97,7 +93,6 @@
 	int i;
 	int error;
 
-<<<<<<< HEAD
 	tmp = create_pool();
 	if (!tmp)
 		return -ENOMEM;
@@ -105,17 +100,6 @@
 	mutex_lock(&lock);
 	rcu_assign_pointer(pool, tmp);
 	mutex_unlock(&lock);
-=======
-	pool = kmalloc(sizeof(*pool), GFP_ATOMIC);
-
-	if(!pool)
-	{
-		log_err("Allocation of pool6 database failed.");
-		return 1;
-	}
-
-	INIT_LIST_HEAD(pool);
->>>>>>> 75640eaf
 
 	if (!pref_strs || pref_count == 0)
 		return 0;
@@ -137,13 +121,12 @@
 }
 
 RCUTAG_USR
-static void pool6_replace(struct list_head *new)
+static void __replace(struct list_head *new)
 {
 	struct list_head *old_pool;
 	struct list_head *node;
 	struct list_head *tmp;
 
-<<<<<<< HEAD
 	mutex_lock(&lock);
 	old_pool = rcu_dereference_protected(pool, lockdep_is_held(&lock));
 	rcu_assign_pointer(pool, new);
@@ -157,23 +140,12 @@
 	}
 
 	kfree(old_pool);
-=======
-	while (!list_empty(pool)) {
-		node = list_first_entry(pool, struct pool_node, list_hook);
-		list_del_rcu(&node->list_hook);
-		synchronize_rcu_bh();
-		kfree(node);
-	}
-
-	kfree(pool);
-	pool = NULL;
->>>>>>> 75640eaf
 }
 
 RCUTAG_USR
 void pool6_destroy(void)
 {
-	pool6_replace(NULL);
+	__replace(NULL);
 }
 
 RCUTAG_USR
@@ -185,7 +157,7 @@
 	if (!new)
 		return -ENOMEM;
 
-	pool6_replace(new);
+	__replace(new);
 	return 0;
 }
 
@@ -201,28 +173,18 @@
 
 	rcu_read_lock_bh();
 
-<<<<<<< HEAD
 	list = rcu_dereference_bh(pool);
 
 	if (list_empty(list)) {
-=======
-	if (list_empty(pool)) {
->>>>>>> 75640eaf
 		rcu_read_unlock_bh();
 		log_warn_once("The IPv6 pool is empty.");
 		return -ESRCH;
 	}
 
-<<<<<<< HEAD
 	list_for_each_rcu_bh(node, list) {
 		entry = get_entry(node);
 		if (ipv6_prefix_equal(&entry->prefix.address, addr, entry->prefix.len)) {
 			*result = entry->prefix;
-=======
-	list_for_each_entry_rcu(node, pool, list_hook) {
-		if (ipv6_prefix_equal(&node->prefix.address, addr, node->prefix.len)) {
-			*result = node->prefix;
->>>>>>> 75640eaf
 			rcu_read_unlock_bh();
 			return 0;
 		}
@@ -240,26 +202,17 @@
 
 	rcu_read_lock_bh();
 
-<<<<<<< HEAD
 	list = rcu_dereference_bh(pool);
 
 	if (list_empty(list)) {
-=======
-	if (list_empty(pool)) {
->>>>>>> 75640eaf
 		rcu_read_unlock_bh();
 		log_warn_once("The IPv6 pool is empty.");
 		return -ESRCH;
 	}
 
 	/* Just return the first one. */
-<<<<<<< HEAD
 	entry = get_entry(rcu_dereference_bh(list_next_rcu(list)));
 	*result = entry->prefix;
-=======
-	node = list_entry_rcu(pool->next, struct pool_node, list_hook);
-	*result = node->prefix;
->>>>>>> 75640eaf
 
 	rcu_read_unlock_bh();
 	return 0;
@@ -272,110 +225,61 @@
 	return !pool6_get(addr, &result); /* 0 -> true, -ESRCH or whatever -> false. */
 }
 
-<<<<<<< HEAD
+int generic_add(struct ipv6_prefix *prefix, struct list_head *db)
+{
+	struct pool_entry *entry;
+	int error;
+
+	/* TODO can we remove this? */
+	if (WARN(!prefix, "NULL is not a valid prefix."))
+		return -EINVAL;
+
+	error = validate_prefix(prefix);
+	if (error)
+		return error; /* Error msg already printed. */
+
+	if (xlat_is_siit() && !list_empty(db)) {
+		log_err("SIIT Jool only supports one pool6 prefix at a time.");
+		return -EINVAL;
+	}
+
+	list_for_each_entry(entry, db, list_hook) {
+		if (prefix6_equals(&entry->prefix, prefix)) {
+			log_err("The prefix already belongs to the pool.");
+			return -EEXIST;
+		}
+	}
+
+	entry = kmalloc(sizeof(*entry), GFP_KERNEL);
+	if (!entry) {
+		log_err("Allocation of IPv6 pool node failed.");
+		return -ENOMEM;
+	}
+	entry->prefix = *prefix;
+
+	list_add_tail_rcu(&entry->list_hook, db);
+
+	return 0;
+}
+
+/* TODO this is gonna need locking. */
+int pool6_add(struct ipv6_prefix *prefix)
+{
+	log_debug("Inserting prefix to the IPv6 pool: %pI6c/%u.", &prefix->address, prefix->len);
+
+	return generic_add(prefix,pool);
+}
+
 RCUTAG_USR
-int pool6_add(struct ipv6_prefix *prefix)
+int pool6_remove(struct ipv6_prefix *prefix)
 {
 	struct list_head *list;
 	struct list_head *node;
 	struct pool_entry *entry;
-	int error;
-
-	log_debug("Inserting prefix to the IPv6 pool: %pI6c/%u.",
-			&prefix->address, prefix->len);
-=======
-int generic_add(struct ipv6_prefix * prefix, struct list_head * db)
-{
-	struct pool_node *node;
-	int error = 0;
-
-	 if (WARN(!prefix, "NULL is not a valid prefix."))
-			return -EINVAL;
->>>>>>> 75640eaf
-
-		error = validate_prefix(prefix);
-		if (error)
-			return error; /* Error msg already printed. */
-
-<<<<<<< HEAD
-	mutex_lock(&lock);
-	list = rcu_dereference_protected(pool, lockdep_is_held(&lock));
-
-	if (xlat_is_siit() && !list_empty(list)) {
-		log_err("SIIT Jool only supports one pool6 prefix at a time.");
-		error = -EINVAL;
-		goto end;
-	}
-
-	list_for_each(node, list) {
-		entry = get_entry(node);
-		if (prefix6_equals(&entry->prefix, prefix)) {
-			log_err("The prefix already belongs to the pool.");
-			error = -EEXIST;
-			goto end;
-=======
-		if (xlat_is_siit() && !list_empty(db)) {
-			log_err("SIIT Jool only supports one pool6 prefix at a time.");
-			return -EINVAL;
-		}
-
-		/*
-		 * I'm not using list_for_each_entry_rcu() here because this is a writer (as usual,
-		 * protected by module initialization or the configuration mutex).
-		 * tomoyo_get_group() is an example of a kernel function that iterates like this
-		 * before calling list_add_tail_rcu(), so I'm assuming this is correct.
-		 */
-
-		list_for_each_entry(node, db, list_hook) {
-			if (prefix6_equals(&node->prefix, prefix)) {
-				log_err("The prefix already belongs to the pool.");
-				return -EEXIST;
-			}
-		}
-
-		node = kmalloc(sizeof(struct pool_node), GFP_ATOMIC);
-		if (!node) {
-			log_err("Allocation of IPv6 pool node failed.");
-			return -ENOMEM;
->>>>>>> 75640eaf
-		}
-		node->prefix = *prefix;
-
-<<<<<<< HEAD
-	entry = kmalloc(sizeof(*entry), GFP_KERNEL);
-	if (!entry) {
-		log_err("Allocation of IPv6 pool node failed.");
-		error = -ENOMEM;
-		goto end;
-	}
-	entry->prefix = *prefix;
-
-	list_add_tail_rcu(&entry->list_hook, list);
-
-end:
-	mutex_unlock(&lock);
-	return error;
-=======
-		list_add_tail_rcu(&node->list_hook, db);
-
-		return 0;
-}
-
-int pool6_add(struct ipv6_prefix *prefix)
-{
-	log_debug("Inserting prefix to the IPv6 pool: %pI6c/%u.", &prefix->address, prefix->len);
-
-	return generic_add(prefix,pool);
->>>>>>> 75640eaf
-}
-
-RCUTAG_USR
-int pool6_remove(struct ipv6_prefix *prefix)
-{
-<<<<<<< HEAD
-	struct list_head *list;
-	struct list_head *node;
-	struct pool_entry *entry;
+
+	/* TODO can we remove this? */
+	if (WARN(!prefix, "NULL is not a valid prefix."))
+		return -EINVAL;
 
 	mutex_lock(&lock);
 	list = rcu_dereference_protected(pool, lockdep_is_held(&lock));
@@ -385,16 +289,6 @@
 		if (prefix6_equals(&entry->prefix, prefix)) {
 			list_del_rcu(&entry->list_hook);
 			mutex_unlock(&lock);
-=======
-	struct pool_node *node;
-
-	if (WARN(!prefix, "NULL is not a valid prefix."))
-		return -EINVAL;
-
-	list_for_each_entry(node, pool, list_hook) {
-		if (prefix6_equals(&node->prefix, prefix)) {
-			list_del_rcu(&node->list_hook);
->>>>>>> 75640eaf
 			synchronize_rcu_bh();
 			kfree(entry);
 			return 0;
@@ -427,12 +321,8 @@
 	rcu_read_lock_bh();
 	list = rcu_dereference_bh(pool);
 
-<<<<<<< HEAD
 	list_for_each_rcu_bh(node, list) {
 		entry = get_entry(node);
-=======
-	list_for_each_entry_rcu(node, pool, list_hook) {
->>>>>>> 75640eaf
 		if (!offset) {
 			error = func(&entry->prefix, arg);
 			if (error)
@@ -454,13 +344,9 @@
 	unsigned int count = 0;
 
 	rcu_read_lock_bh();
-<<<<<<< HEAD
 
 	list = rcu_dereference_bh(pool);
 	list_for_each_rcu_bh(node, list) {
-=======
-	list_for_each_entry_rcu(node, pool, list_hook) {
->>>>>>> 75640eaf
 		count++;
 	}
 
@@ -475,23 +361,17 @@
 {
 	bool result;
 	rcu_read_lock_bh();
-<<<<<<< HEAD
 	result = list_empty(rcu_dereference_bh(pool));
-=======
-	result = list_empty(pool);
->>>>>>> 75640eaf
 	rcu_read_unlock_bh();
 	return result;
 }
 
-static struct list_head * pool6_config_init_db(void)
-{
-	struct list_head * config_db = NULL;
+static struct list_head *pool6_config_init_db(void)
+{
+	struct list_head *config_db = NULL;
 
 	config_db = kmalloc(sizeof(*config_db), GFP_ATOMIC);
-
-	if(!config_db)
-	{
+	if (!config_db) {
 		log_err("Allocation of pool6 configuration database failed.");
 		return NULL;
 	}
@@ -500,46 +380,41 @@
 
 	return config_db;
 }
-static int pool6_config_add(struct list_head * db, struct ipv6_prefix * entry)
-{
-	return generic_add(entry,db);
-}
-
-static int pool6_switch_database(struct list_head * db)
-{
-	if(!db)
-	{
+
+static int pool6_config_add(struct list_head *db, struct ipv6_prefix *entry)
+{
+	return generic_add(entry, db);
+}
+
+static int pool6_switch_database(struct list_head *db)
+{
+	if (!db) {
 		 log_err("Error while switching blacklist database, null pointer received.");
 		 return 1;
 	}
 
 	pool6_destroy();
-
 	pool = db;
 
 	return 0;
 }
 
-int pool6_replace(struct ipv6_prefix *prefix)
-{
-	struct list_head * config_db = pool6_config_init_db();
-
-	if(!config_db)
-	{
+int pool6_replace(struct ipv6_prefix *prefix) {
+	struct list_head *config_db = pool6_config_init_db();
+
+	if (!config_db) {
 		return -ENOMEM;
 	}
 
-	if(pool6_config_add(config_db,prefix))
-	{
+	if (pool6_config_add(config_db, prefix)) {
 		log_err("An error occurred while trying to add the pool6 prefix to the config database!.") ;
 		return 1;
 	}
 
-	if(pool6_switch_database(config_db))
-	{
+	if (pool6_switch_database(config_db)) {
 		log_err("An error occurred while replacing the pool6 datbase with the config database!.") ;
 		return 1;
 	}
 
 	return 0;
-}
+}