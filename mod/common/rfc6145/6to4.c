--- conflicted
+++ resolved
@@ -1,9 +1,4 @@
 #include "nat64/mod/common/rfc6145/6to4.h"
-
-#include <linux/ip.h>
-#include <net/ipv6.h>
-#include <linux/icmp.h>
-#include <linux/icmpv6.h>
 
 #include "nat64/mod/common/config.h"
 #include "nat64/mod/common/icmp_wrapper.h"
@@ -176,11 +171,7 @@
 	if (error)
 		return VERDICT_DROP;
 
-<<<<<<< HEAD
-	if (blacklist_contains(tmp.s_addr)) {
-=======
-	if (is_dst && pool4_contains(tmp.s_addr)) {
->>>>>>> f9cf6b44
+	if (is_dst && blacklist_contains(tmp.s_addr)) {
 		log_debug("The resulting address (%pI4) is blacklisted.", &tmp);
 		return VERDICT_ACCEPT;
 	}
@@ -193,7 +184,7 @@
 	return VERDICT_CONTINUE;
 }
 
-static verdict translate_addrs_siit(struct packet *in, struct packet *out)
+static verdict translate_addrs64_siit(struct packet *in, struct packet *out)
 {
 	struct ipv6hdr *hdr6 = pkt_ip6_hdr(in);
 	struct iphdr *hdr4 = pkt_ip4_hdr(out);
@@ -318,7 +309,7 @@
 		ip4_hdr->saddr = tuple4->src.addr4.l3.s_addr;
 		ip4_hdr->daddr = tuple4->dst.addr4.l3.s_addr;
 	} else {
-		result = translate_addrs_siit(in, out);
+		result = translate_addrs64_siit(in, out);
 		if (result != VERDICT_CONTINUE)
 			return result;
 	}
