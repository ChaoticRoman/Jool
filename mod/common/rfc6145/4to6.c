--- conflicted
+++ resolved
@@ -1,9 +1,4 @@
 #include "nat64/mod/common/rfc6145/4to6.h"
-
-#include <linux/ip.h>
-#include <net/ipv6.h>
-#include <linux/icmp.h>
-#include <linux/icmpv6.h>
 
 #include "nat64/common/constants.h"
 #include "nat64/mod/common/config.h"
@@ -141,11 +136,7 @@
 			return 0;
 	}
 
-<<<<<<< HEAD
-	if (blacklist_contains(addr4)) {
-=======
-	if (dst && pool4_contains(addr4)) {
->>>>>>> f9cf6b44
+	if (dst && blacklist_contains(addr4)) {
 		log_debug("Address %pI4 lacks an EAMT entry and is blacklisted.", &tmp);
 		return -ESRCH;
 	}
@@ -180,7 +171,7 @@
 	return hairpin && pkt_is_inner(in);
 }
 
-static verdict translate_addrs_siit(struct packet *in, struct packet *out)
+static verdict translate_addrs46_siit(struct packet *in, struct packet *out)
 {
 	struct iphdr *hdr4 = pkt_ip4_hdr(in);
 	struct ipv6hdr *hdr6 = pkt_ip6_hdr(out);
@@ -305,7 +296,7 @@
 			return VERDICT_DROP;
 		ip6_hdr->daddr = tuple6->dst.addr6.l3;
 	} else {
-		result = translate_addrs_siit(in, out);
+		result = translate_addrs46_siit(in, out);
 		if (result != VERDICT_CONTINUE)
 			return result;
 	}
