--- conflicted
+++ resolved
@@ -270,23 +270,15 @@
 	verdict result;
 
 	/* Translate the address first because of issue #167. */
-	if (nat64_is_stateful()) {
+	if (xlat_is_nat64()) {
 		error = generate_saddr6_nat64(tuple6, in, out);
 		if (error)
 			return VERDICT_DROP;
 		ip6_hdr->daddr = tuple6->dst.addr6.l3;
 	} else {
-		error = generate_addr6_siit(ip4_hdr->saddr, &ip6_hdr->saddr);
-		if (error == -ESRCH)
-			return VERDICT_ACCEPT;
-		if (error)
-			return VERDICT_DROP;
-		error = generate_addr6_siit(ip4_hdr->daddr, &ip6_hdr->daddr);
-		if (error == -ESRCH)
-			return VERDICT_ACCEPT;
-		if (error)
-			return VERDICT_DROP;
-		log_debug("Result: %pI6c->%pI6c", &ip6_hdr->saddr, &ip6_hdr->daddr);
+		result = translate_addrs46_siit(in, out);
+		if (result != VERDICT_CONTINUE)
+			return result;
 	}
 
 	ip6_hdr->version = 6;
@@ -312,20 +304,6 @@
 		ip6_hdr->hop_limit = ip4_hdr->ttl;
 	}
 
-<<<<<<< HEAD
-	if (xlat_is_nat64()) {
-		error = generate_saddr6_nat64(tuple6, in, out);
-		if (error)
-			return VERDICT_DROP;
-		ip6_hdr->daddr = tuple6->dst.addr6.l3;
-	} else {
-		result = translate_addrs46_siit(in, out);
-		if (result != VERDICT_CONTINUE)
-			return result;
-	}
-
-=======
->>>>>>> e7cdebc7
 	/* Isn't this supposed to be covered by filtering...? */
 	/*
 	if (!is_address_legal(&ip6_hdr->saddr))
