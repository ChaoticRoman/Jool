#include "nat64/mod/poolnum.h"

#include <linux/slab.h>

#include "nat64/comm/types.h"
#include "nat64/mod/random.h"


/**
 * @file
 * A pool of 16-bit numbers, which are assumed to be going to be used as ports.
 *
 * The pool tries to be as efficient as possible during packet processing, so it assumes it is used
 * in very controlled environments, which sacrifices robustness. Do *not* return numbers that were
 * originally not part of the pool; validations against this are very ineffective.
 */


/**
 * Returns a two-byte random number between min and max, inclusive.
 */
static int random_by_range(u16 min, u16 max)
{
	u32 random_num = get_random_u32();
	return min + random_num % (max - min + 1);
}

/**
 * Initializes "pool".
 * "pool" will contain every number in "step" increments between "min" and "max" (inclusive) in a
 * random order.
 * eg. poolnum_init(pool, 1, 10, 3) will fill pool with 1, 4, 7 and 10.
 */
int poolnum_init(struct poolnum *pool, u16 min, u16 max, u16 step)
{
	u32 i, j;

	if (min > max) {
		u16 temp = min;
		min = max;
		max = temp;
	}

	pool->count = (max - min) / step + 1;
	pool->array = kmalloc(pool->count * sizeof(u16), GFP_ATOMIC);
	if (!pool->array)
		return -ENOMEM;
	/*
	 * Initialize and shuffle the numbers (http://en.wikipedia.org/wiki/Fisher-Yates_shuffle).
	 *
	 * We're not really sure if we should do this. Randomizing the order upon initialization likely
	 * doesn't serve any purpose; it makes the source ports Jool uses unpredictable to some extent,
	 * but that probably doesn't add any security.
	 */
	pool->array[0] = min;
	for (i = 1; i < pool->count; i++) {
		j = random_by_range(0, i);
		pool->array[i] = pool->array[j];
		pool->array[j] = min + step * i;
	}

	pool->next = 0;
	pool->returned = 0;
	pool->next_is_ahead = false;

	return 0;
}

/**
 * Deallocates "pool"'s contents. Does not free "pool".
 */
void poolnum_destroy(struct poolnum *pool)
{
	kfree(pool->array);
}

/**
 * Returns "index"'s successor. Wraps "index" around "max" (i. e. (max - 1)'s successor is zero).
 */
static u32 get_next_index(u32 index, u32 max)
{
	index++;
	if (index >= max)
		index = 0;
	return index;
}

/**
 * Borrows and sets "result" as any number from "pool". Returns error status.
 */
int poolnum_get_any(struct poolnum *pool, u16 *result)
{
	if (poolnum_is_empty(pool))
		return -ESRCH; /* We ran out of values. */

	*result = pool->array[pool->next];
	pool->next = get_next_index(pool->next, pool->count);
	pool->next_is_ahead = true;
	return 0;
}

/**
 * Borrows "value" from "pool".
 * This function is slow; avoid it during packet processing.
 */
int poolnum_get(struct poolnum *pool, u16 value)
{
	u32 current_index;

	if (poolnum_is_empty(pool))
		return -ESRCH;

	current_index = pool->next;
	do {
		if (pool->array[current_index] == value) {
			pool->array[current_index] = pool->array[pool->next];
			pool->next = get_next_index(pool->next, pool->count);
			pool->next_is_ahead = true;
			return 0;
		}
		current_index = get_next_index(current_index, pool->count);
	} while (current_index != pool->returned);

	return -ESRCH;
}

/**
 * Returns "value" to "pool".
 */
int poolnum_return(struct poolnum *pool, u16 value)
{
<<<<<<< HEAD
	if (WARN(poolnum_is_full(pool), "Something's trying to return values that were originally "
			"not part of the pool."))
=======
	if (WARN(!pool->next_is_ahead && pool->returned == pool->next,
			"Something's trying to return values that were originally not part of the pool."))
>>>>>>> a675aa2f
		return -EINVAL;

	pool->array[pool->returned] = value;
	pool->returned = get_next_index(pool->returned, pool->count);
	if (pool->next == pool->returned)
		pool->next_is_ahead = false;

	return 0;
}

bool poolnum_is_full(struct poolnum *pool)
{
	return (!pool->next_is_ahead) && (pool->returned == pool->next);
}

bool poolnum_is_empty(struct poolnum *pool)
{
	return pool->next_is_ahead && (pool->returned == pool->next);
}<|MERGE_RESOLUTION|>--- conflicted
+++ resolved
@@ -71,7 +71,8 @@
  */
 void poolnum_destroy(struct poolnum *pool)
 {
-	kfree(pool->array);
+	if (pool)
+		kfree(pool->array);
 }
 
 /**
@@ -129,13 +130,8 @@
  */
 int poolnum_return(struct poolnum *pool, u16 value)
 {
-<<<<<<< HEAD
 	if (WARN(poolnum_is_full(pool), "Something's trying to return values that were originally "
 			"not part of the pool."))
-=======
-	if (WARN(!pool->next_is_ahead && pool->returned == pool->next,
-			"Something's trying to return values that were originally not part of the pool."))
->>>>>>> a675aa2f
 		return -EINVAL;
 
 	pool->array[pool->returned] = value;
