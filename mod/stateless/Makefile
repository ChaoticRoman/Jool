MODULES_DIR := /lib/modules/$(shell uname -r)
KERNEL_DIR := ${MODULES_DIR}/build

all:
	make -C ${KERNEL_DIR} M=$$PWD;
modules:
	make -C ${KERNEL_DIR} M=$$PWD $@;
modules_install:
	make -C ${KERNEL_DIR} M=$$PWD $@;
clean:
	make -C ${KERNEL_DIR} M=$$PWD $@;
	rm -f ../common/*.o
	rm -f ../common/rfc6145/*.o

# The targets below are meant for quick testing.
# If you want to install the module, see ../INSTALL.

insert:
	# Don't need this noise.
	sudo dmesg -C

	# Enable forwarding.
	sudo sysctl -w net.ipv4.conf.all.forwarding=1
	sudo sysctl -w net.ipv6.conf.all.forwarding=1

	# Insert and configure Jool a little bit.
<<<<<<< HEAD
	sudo insmod jool_stateless.ko pool4=192.0.2.128/25 pool6=2001:db8:100::/40
	dmesg
=======
	sudo insmod jool_stateless.ko errorAddresses=192.0.2.128/25 pool6=2001:db8:100::/40 \
	pool4=192.0.2.0/25
	dmesg | tail -15
>>>>>>> 3d8537bb

remove:
	-sudo rmmod jool_stateless.ko
	dmesg | tail -1<|MERGE_RESOLUTION|>--- conflicted
+++ resolved
@@ -24,14 +24,9 @@
 	sudo sysctl -w net.ipv6.conf.all.forwarding=1
 
 	# Insert and configure Jool a little bit.
-<<<<<<< HEAD
-	sudo insmod jool_stateless.ko pool4=192.0.2.128/25 pool6=2001:db8:100::/40
-	dmesg
-=======
 	sudo insmod jool_stateless.ko errorAddresses=192.0.2.128/25 pool6=2001:db8:100::/40 \
 	pool4=192.0.2.0/25
-	dmesg | tail -15
->>>>>>> 3d8537bb
+	dmesg
 
 remove:
 	-sudo rmmod jool_stateless.ko
