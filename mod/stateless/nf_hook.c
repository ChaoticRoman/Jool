--- conflicted
+++ resolved
@@ -1,23 +1,10 @@
 #include "nat64/mod/common/nf_hook.h"
-<<<<<<< HEAD
-=======
-#include "nat64/mod/common/config.h"
-#include "nat64/mod/common/core.h"
-#include "nat64/mod/common/namespace.h"
-#include "nat64/mod/common/nf_wrapper.h"
-#include "nat64/mod/common/nl_handler.h"
-#include "nat64/mod/common/pool6.h"
-#include "nat64/mod/common/types.h"
-#include "nat64/mod/common/log_time.h"
-#include "nat64/mod/stateless/eam.h"
-#include "nat64/mod/stateless/blacklist4.h"
-#include "nat64/mod/stateless/rfc6791.h"
->>>>>>> 815290d7
 
 #include <linux/kernel.h>
 #include <linux/module.h>
 #include <linux/version.h>
 #include "nat64/mod/common/core.h"
+#include "nat64/mod/common/nf_wrapper.h"
 #include "nat64/mod/common/pool6.h"
 #include "nat64/mod/common/xlator.h"
 #include "nat64/mod/common/nl/nl_core2.h"
@@ -44,35 +31,18 @@
 static bool disabled;
 module_param(disabled, bool, 0);
 MODULE_PARM_DESC(disabled, "Disable the translation at the beginning of the module insertion.");
-<<<<<<< HEAD
 static bool no_instance;
 module_param(no_instance, bool, 0);
 MODULE_PARM_DESC(no_instance, "Prevent an instance to be added to the current namespace during the modprobe.");
 
-#if LINUX_VERSION_CODE >= KERNEL_VERSION(3, 13, 0)
-#define HOOK_ARG_TYPE const struct nf_hook_ops *
-#else
-#define HOOK_ARG_TYPE unsigned int
-#endif
-
-static unsigned int hook_ipv4(HOOK_ARG_TYPE hook, struct sk_buff *skb,
-#if LINUX_VERSION_CODE >= KERNEL_VERSION(4, 1, 0)
-		const struct nf_hook_state *state)
-#else
-		const struct net_device *in, const struct net_device *out,
-		int (*okfn)(struct sk_buff *))
-#endif
-=======
-
-static NF_CALLBACK(hook_ipv4, skb)
->>>>>>> 815290d7
-{
-	return core_4to6(skb, skb->dev);
-}
-
 static NF_CALLBACK(hook_ipv6, skb)
 {
 	return core_6to4(skb, skb->dev);
+}
+
+static NF_CALLBACK(hook_ipv4, skb)
+{
+	return core_4to6(skb, skb->dev);
 }
 
 static struct nf_hook_ops nfho[] = {
