--- conflicted
+++ resolved
@@ -1,4 +1,5 @@
 #include "nat64/mod/determine_incoming_tuple.h"
+#include "nat64/mod/packet.h"
 #include "nat64/mod/ipv6_hdr_iterator.h"
 
 #include <linux/ip.h>
@@ -7,6 +8,7 @@
 #include <linux/tcp.h>
 #include <linux/icmp.h>
 #include <linux/icmpv6.h>
+#include <net/ipv6.h>
 
 
 /**
@@ -57,9 +59,9 @@
 	return VER_CONTINUE;
 }
 
-static verdict ipv4_icmp_err(struct fragment *frag, struct tuple *tuple)
-{
-	struct iphdr *inner_ipv4 = (struct iphdr *) (frag_get_icmp4_hdr(frag) + 1);
+static verdict ipv4_icmp_err(struct iphdr *hdr_ipv4, struct icmphdr *hdr_icmp, struct tuple *tuple)
+{
+	struct iphdr *inner_ipv4 = (struct iphdr *) (hdr_icmp + 1);
 	struct udphdr *inner_udp;
 	struct tcphdr *inner_tcp;
 	struct icmphdr *inner_icmp;
@@ -139,9 +141,10 @@
 	return VER_CONTINUE;
 }
 
-static verdict ipv6_icmp_err(struct fragment *frag, struct tuple *tuple)
-{
-	struct ipv6hdr *inner_ipv6 = (struct ipv6hdr *) (frag_get_icmp6_hdr(frag) + 1);
+static verdict ipv6_icmp_err(struct ipv6hdr *hdr_ipv6, struct icmp6hdr *hdr_icmp,
+		struct tuple *tuple)
+{
+	struct ipv6hdr *inner_ipv6 = (struct ipv6hdr *) (hdr_icmp + 1);
 	struct hdr_iterator iterator = HDR_ITERATOR_INIT(inner_ipv6);
 	struct udphdr *inner_udp;
 	struct tcphdr *inner_tcp;
@@ -224,18 +227,14 @@
 			if (is_icmp4_info(icmp4->type)) {
 				result = ipv4_icmp_info(hdr4, icmp4, tuple);
 			} else if (is_icmp4_error(icmp4->type)) {
-				result = ipv4_icmp_err(frag, tuple);
+				result = ipv4_icmp_err(hdr4, icmp4, tuple);
 			} else {
 				log_debug("Unknown ICMPv4 type: %u. Dropping packet...", icmp4->type);
 				result = VER_DROP;
 			}
 			break;
 		case L4PROTO_NONE:
-<<<<<<< HEAD
-			log_crit(ERR_ILLEGAL_NONE, "IPv4 - Packet has no transport header.");
-=======
-			WARN(true, "IPv4 - First fragment has no transport header.");
->>>>>>> 54fc02dd
+			WARN(true, "IPv4 - Packet has no transport header.");
 			result = VER_DROP;
 		}
 		break;
@@ -254,18 +253,14 @@
 			if (is_icmp6_info(icmp6->icmp6_type)) {
 				result = ipv6_icmp_info(hdr6, icmp6, tuple);
 			} else if (is_icmp6_error(icmp6->icmp6_type)) {
-				result = ipv6_icmp_err(frag, tuple);
+				result = ipv6_icmp_err(hdr6, icmp6, tuple);
 			} else {
 				log_debug("Unknown ICMPv6 type: %u. Dropping packet...", icmp6->icmp6_type);
 				result = VER_DROP;
 			}
 			break;
 		case L4PROTO_NONE:
-<<<<<<< HEAD
-			log_crit(ERR_ILLEGAL_NONE, "IPv6 - Packet has no transport header.");
-=======
-			WARN(true, "IPv6 - First fragment has no transport header.");
->>>>>>> 54fc02dd
+			WARN(true, "IPv6 - Packet has no transport header.");
 			result = VER_DROP;
 		}
 		break;
