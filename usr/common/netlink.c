--- conflicted
+++ resolved
@@ -4,8 +4,8 @@
 #include <errno.h>
 #include <unistd.h>
 
-<<<<<<< HEAD
-#define HDR_LEN sizeof(struct request_hdr)
+static struct nl_sock *sk;
+static enum nl_cb_type callbacks[] = { NL_CB_VALID, NL_CB_FINISH, NL_CB_ACK };
 
 /*
  * This will need to be refactored if some day we need multiple request calls
@@ -13,6 +13,8 @@
  * At this point this is the best I can do because there's no other way to tell
  * whether the error returned by nl_recvmsgs_default() is a Netlink error or a
  * Jool error.
+ *
+ * TODO might need to apply #184 to the new code.
  */
 bool error_handler_called = false;
 
@@ -23,12 +25,6 @@
 	error_handler_called = true;
 	return -abs(nlerr->error);
 }
-=======
-
-
-static struct nl_sock *sk;
-static enum nl_cb_type callbacks[] = { NL_CB_VALID, NL_CB_FINISH, NL_CB_ACK };
->>>>>>> 75640eaf
 
 /*
  * TODO (performance) we're creating a separate nl connection for every request.
@@ -184,20 +180,19 @@
 
 }
 
-int netlink_request_multipart_done()
-{
-
-	int error;
-
+/* TODO used to discard the error value. */
+int netlink_request_multipart_done(void)
+{
 	unsigned char request_container[sizeof(struct request_hdr)];
 	struct request_hdr *hdr = (struct request_hdr *) request_container;
+	int error;
 
 	init_request_hdr(hdr, sizeof(request_container),NLMSG_DONE, 0) ;
 	error = nl_send_simple(sk, NLMSG_DONE,0, request_container,sizeof(request_container));
 
 	nl_close(sk);
 	nl_socket_free(sk);
-	return 0;
+	return error;
 }
 
 void netlink_request_multipart_close(void)
