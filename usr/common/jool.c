--- conflicted
+++ resolved
@@ -613,21 +613,14 @@
 	case ARGP_TCP_TRANS_TO:
 		error = set_global_u64(args, TCP_TRANS_TIMEOUT, str, TCP_TRANS, MAX_U32/1000, 1000);
 		break;
-<<<<<<< HEAD
-=======
+	case ARGP_FRAG_TO:
+		error = set_global_u64(args, FRAGMENT_TIMEOUT, str, FRAGMENT_MIN, MAX_U32/1000, 1000);
+		break;
 	case ARGP_STORED_PKTS:
 		error = set_global_u64(args, MAX_PKTS, str, 0, MAX_U64, 1);
 		break;
 	case ARGP_SRC_ICMP6ERRS_BETTER:
 		error = set_global_bool(args, SRC_ICMP6ERRS_BETTER, str);
-		break;
-
->>>>>>> 36f07c2d
-	case ARGP_FRAG_TO:
-		error = set_global_u64(args, FRAGMENT_TIMEOUT, str, FRAGMENT_MIN, MAX_U32/1000, 1000);
-		break;
-	case ARGP_STORED_PKTS:
-		error = set_global_u64(args, MAX_PKTS, str, 0, MAX_U64, 1);
 		break;
 #else
 	case ARGP_COMPUTE_CSUM_ZERO:
