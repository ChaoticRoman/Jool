--- conflicted
+++ resolved
@@ -142,11 +142,7 @@
 	{ "count",		ARGP_COUNT,		NULL, 0, "(Operation) Print the number of IPv6 prefixes registered." },
 	{ "add",		ARGP_ADD,		NULL, 0, "(Operation) Add a prefix to the pool." },
 	{ "remove",		ARGP_REMOVE,	NULL, 0, "(Operation) Remove a prefix from the pool." },
-<<<<<<< HEAD
 	{ "flush",		ARGP_FLUSH,		NULL, 0, "(Operation) Flush all prefixes from the pool." },
-=======
-	{ "flush",		ARGP_FLUSH,	NULL, 0, "(Operation) Flush all records from prefix pool." },
->>>>>>> f91963ea
 	{ "prefix",		ARGP_PREFIX,	PREFIX_FORMAT, 0,
 			"The prefix to be added or removed. Available on add and remove operations only." },
 
@@ -156,11 +152,7 @@
 	{ "count",		ARGP_COUNT,		NULL, 0, "(Operation) Print the number of IPv4 addresses registered." },
 	{ "add",		ARGP_ADD,		NULL, 0, "(Operation) Add an address to the pool." },
 	{ "remove",		ARGP_REMOVE,	NULL, 0, "(Operation) Remove an address from the pool." },
-<<<<<<< HEAD
 	{ "flush",		ARGP_FLUSH,		NULL, 0, "(Operation) Flush all addresses from the pool." },
-=======
-	{ "flush",		ARGP_FLUSH,	NULL, 0, "(Operation) Flush all addresses from the pool." },
->>>>>>> f91963ea
 	{ "address",	ARGP_ADDRESS,	IPV4_ADDR_FORMAT, 0,
 			"Address to be added or removed. Available on add and remove operations only." },
 
@@ -295,13 +287,8 @@
 		arguments->operation = OP_REMOVE;
 		break;
 	case ARGP_FLUSH:
-<<<<<<< HEAD
-	 	arguments->operation = OP_FLUSH;
-	 	break;
-=======
 		arguments->operation = OP_FLUSH;
 		break;
->>>>>>> f91963ea
 
 	case ARGP_UDP:
 		arguments->udp = true;
@@ -512,11 +499,7 @@
 			}
 			return pool6_remove(&args.pool6_prefix);
 		case OP_FLUSH:
-<<<<<<< HEAD
-		 	return pool6_flush();
-=======
 			return pool6_flush();
->>>>>>> f91963ea
 		default:
 			log_err("Unknown operation for IPv6 pool mode: %u.", args.operation);
 			return -EINVAL;
@@ -542,11 +525,7 @@
 			}
 			return pool4_remove(&args.pool4_addr);
 		case OP_FLUSH:
-<<<<<<< HEAD
-		 	return pool4_flush();
-=======
 			return pool4_flush();
->>>>>>> f91963ea
 		default:
 			log_err("Unknown operation for IPv4 pool mode: %u.", args.operation);
 			return -EINVAL;
