.\" Manpage for jool's userspace app.
.\" Report bugs to jool@nic.mx.

<<<<<<< HEAD
.TH jool 8 2015-10-15 v3.3.5 "NAT64 Jool's Userspace Application"
=======
.TH jool 8 2015-04-13 v3.3.2 "NAT64 Jool's Userspace Application"
>>>>>>> b4b61018

.SH NAME
jool - Interact with NAT64 Jool (the kernel module).

.SH DESCRIPTION
Sends commands and requests to NAT64 Jool.
.br
NAT64 Jool is a kernel module you load into a Linux kernel. It implements RFC 6146.

.SH AVAILABILITY
Linux is the only OS in which this program makes sense.
.br
Kernels 3.0.0 and up.

.SH SYNTAX
jool --pool6 (
.br
	[--display]
.br
	| --count
.br
.RI "	| --add " <IPv6-prefix>
.br
.RI "	| --remove " <IPv6-prefix> " [--quick]
.br
.RI "	| --flush [--quick]
.br
)
.P
jool --pool4 (
.br
	[--display]
.br
	| --count
.br
.RI "	| --add " <IPv4-prefix>
.br
.RI "	| --remove " <IPv4-prefix> " [--quick]
.br
	| --flush [--quick]
.br
)
.P
.RI "jool --bib [" <PROTOCOLS> "] (
.br
	[--display] [--numeric] [--csv]
.br
	| --count
.br
.RI "	| --add " "<IPv4-transport-address> <IPv6-transport-address>"
.br
.RI "	| --remove " "<IPv4-transport-address> <IPv6-transport-address>"
.br
)
.P
.RI "jool --session [" <PROTOCOLS> "] (
.br
	[--display] [--numeric] [--csv]
.br
	| --count
.br
)
.P
.RI "jool [--global] (
.br
	[--display]
.br
.RI "	| [--update] " FLAG_KEY = FLAG_VALUE
.br
)


.SH OPTIONS
.SS Operations
.IP --display
Print the table as output.
.IP --count
Count and print the number of entries in the table.
.IP --add
Create a new row using the rest of the arguments.
.IP --update
Change a configuration value based on the rest of the arguments.
.IP --remove
Delete the row described by the rest of the arguments.
.IP --flush
Empty the table.

.SS <PROTOCOLS>
They are not mutually exclusive. If you provide no protocol, the default is all protocols. If you provide at least one protocol, the rest will be turned off.
.IP --udp
Apply the operation on the UDP table.
.IP --tcp
Apply the operation on the TCP table.
.IP --icmp
Apply the operation on the ICMP table.

.SS Others
.IP <IPv6-prefix>
.RI "IPv6 prefix to add to or remove from Jool's IPv6 pool.
.br
.RI "The format is " IPV6_ADDRESS "[/" PREFIX_LENGTH "]."
.br
.RI "PREFIX_LENGTH defaults to 128."
.br
Exampĺe: 64:ff9b::/96
.IP <IPv4-prefix>
.RI "IPv4 addresses to add to or remove from Jool's IPv4 pool."
.br
.RI "The format is " IPV4_ADDRESS "[/" PREFIX_LENGTH "]."
.br
.RI "PREFIX_LENGTH defaults to 32."
.br
Exampĺe: 1.2.3.4/30 (Means 1.2.3.4, 1.2.3.5, 1.2.3.6 and 1.2.3.7)
.IP <IPv4-transport-address>
.RI "IPv4 side of the BIB entry being added or removed.
.br
.RI "The format is " IPV4_ADDRESS # PORT "."
.br
Exampĺe: 10.20.30.40#5000
.IP <IPv6-transport-address>
.RI "IPv6 side of the BIB entry being added or removed.
.br
.RI "The format is " IPV6_ADDRESS # PORT "."
.br
Exampĺe: 1::2#5000
.IP --quick
Do not remove orphaned BIB and session entries.
.IP --numeric
Do not try to resolve hostnames.
.IP --csv
Output the table in Comma/Character-Separated Values (.csv) format.

.SS "--global's FLAG_KEYs"
.IP --disable
Pause translation of packets.
.IP --enable
Resume translation of packets.
.IP --zeroize-traffic-class=BOOL
Always set the IPv6 header's 'Traffic Class' field as zero?
.br
Otherwise copy from IPv4 header's 'TOS'.
.IP --override-tos=BOOL
Override the IPv4 header's 'TOS' field as --tos?
.br
Otherwise copy from IPv6 header's 'Traffic Class'.
.IP --tos=INT
Value to override TOS as (only when --override-tos is ON)
.IP --mtu-plateaus=INT[,INT]*
Set the list of plateaus for ICMPv4 Fragmentation Neededs with MTU unset.
.IP --address-dependent-filtering=BOOL
Use Address-Dependent Filtering?
.br
ON is (address)-restricted-cone NAT, OFF is full-cone NAT.
.IP --drop-icmpv6-info=BOOL
Filter ICMPv6 Informational packets?
.IP --drop-externally-initiated-tcp=BOOL
Drop externally initiated TCP connections?
.IP --udp-timeout=INT
Set the UDP session lifetime (in seconds).
.IP --tcp-est-timeout=INT
Set the TCP established session lifetime (in seconds).
.IP --tcp-trans-timeout=INT
Set the TCP transitory session lifetime (in seconds).
.IP --icmp-timeout=INT
Set the ICMP session lifetime (in seconds).
.IP --fragment-arrival-timeout=INT
Set the timeout for arrival of fragments.
.IP --maximum-simultaneous-opens=INT
Set the maximum allowable 'simultaneous' Simultaneos Opens of TCP connections.
.IP --source-icmpv6-errors-better=BOOL
Translate source addresses directly on 4-to-6 ICMP errors?
.IP --logging-bib=BOOL
Log BIBs as they are created and destroyed?
.IP --logging-session=BOOL
Log sessions as they are created and destroyed?

.SS "--global's FLAG_KEYs - Deprecated!"
.IP --allow-atomic-fragments=BOOL
Allow Atomic Fragments?
.br
(Warning - dangerous. See www.jool.mx/usr-flags-atomic.html)
.IP --setDF=BOOL
DF flag always on?
.IP --genFH=BOOL
Generate Fragment Header when incoming DF is false?
.br
(Warning - dangerous. See www.jool.mx/usr-flags-atomic.html)
.IP --genID=BOOL
Generate IPv4 identification?
.IP --boostMTU=BOOL
Decrease MTU failure rate?

.SH EXAMPLES
Print the IPv6 pool:
.br
	jool --pool6 --display
.br
Add prefix 2001:db8::/96 to the IPv6 pool:
.br
	jool --pool6 --add 2001:db8::/96
.br
Remove prefix 2001:db8::/96 from the IPv6 pool:
.br
	jool --pool6 --remove 2001:db8::/96
.P
Print the number of IPv4 addresses in the pool:
.br
	jool --pool4 --count
.br
Add address 192.0.2.10 to the IPv4 pool:
.br
	jool --pool4 --add 192.0.2.10
.br
Remove address 192.0.2.10 from the IPv4 pool:
.br
	jool --pool4 --remove 192.0.2.10
.P
Print the Binding Information Base (BIB):
.br
	jool --bib
.br
Add a binding to the BIB:
.br
	jool --bib --add 192.0.2.1#11 1::1#22
.br
Remove a binding from the BIB:
.br
	jool --bib --remove 192.0.2.1#11 1::1#22
.P
Print the session table:
.br
	jool --session
.P
Print the global configuration values:
.br
	jool
.br
Update some global configuration value:
.br
	jool --address-dependent-filtering ON

.SH NOTES
TRUE, FALSE, 1, 0, YES, NO, ON and OFF are all valid booleans. You can mix case too.

.SH EXIT STATUS
Zero on success, non-zero on failure.

.SH AUTHOR
NIC Mexico & ITESM

.SH REPORTING BUGS
Our issue tracker is https://github.com/NICMx/NAT64/issues.
If you want to mail us instead, use jool@nic.mx.

.SH COPYRIGHT
Copyright 2015 NIC Mexico.
.br
License: GPLv3+ (GNU GPL version 3 or later)
.br
This is free software: you are free to change and redistribute it.
There is NO WARRANTY, to the extent permitted by law.

.SH SEE ALSO
https://www.jool.mx
.br
https://www.jool.mx/usr-flags.html
<|MERGE_RESOLUTION|>--- conflicted
+++ resolved
@@ -1,11 +1,7 @@
 .\" Manpage for jool's userspace app.
 .\" Report bugs to jool@nic.mx.
 
-<<<<<<< HEAD
-.TH jool 8 2015-10-15 v3.3.5 "NAT64 Jool's Userspace Application"
-=======
 .TH jool 8 2015-04-13 v3.3.2 "NAT64 Jool's Userspace Application"
->>>>>>> b4b61018
 
 .SH NAME
 jool - Interact with NAT64 Jool (the kernel module).
