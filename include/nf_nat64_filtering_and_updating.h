/**
 *  @file Filtering.h
 *
 *  @brief  Function prototypes used to test structures defined in files 
 *          'nf_nat64_bib_session.h' and 'nf_nat64_types.h'
 */

#ifndef _FILTERING_H
#define _FILTERING_H

#include <linux/netfilter.h>
#include "nf_nat64_types.h"
#include "nf_nat64_bib.h"
#include "nf_nat64_session.h"
#include "nf_nat64_constants.h"
<<<<<<< HEAD


=======

struct filtering_config
{
    /** Use Address-Dependent Filtering? */
    bool address_dependent_filtering;
    /** Filter ICMPv6 Informational packets */
    bool filter_informational_icmpv6;
    /** Drop externally initiated TCP connections? (IPv4 initiated) */
    bool drop_externally_initiated_tcp_connections;
    /** Current timeout values */
    struct timeouts
    {

// TODO: UPDATE DATA TYPES:
        unsigned int udp_default; 
        unsigned int tcp_trans;
        unsigned int icmp_default;
        unsigned int tcp_incoming_syn;
        unsigned int tcp_est;
    } to;
};
>>>>>>> 86d67a2e

int filtering_and_updating(struct sk_buff* skb, struct nf_conntrack_tuple *tuple);

bool session_expired(struct session_entry *session_entry_p);
<<<<<<< HEAD
=======

bool filtering_init(void); // Esto se llama al insertar el módulo y se encarga de poner los valores por defecto

void filtering_destroy(void); // Esto libera la memoria reservada por filtering_init. Supongo qeu no la necesitas

bool clone_filtering_config(struct filtering_config *clone); // Esta guarda el contenido de config en el parámetro "clone". La necesito en configuración para enviar la configuración a userspace cuando se consulta

enum response_code set_filtering_config(__u32 operation, struct filtering_config *new_config); // Esta sirve para modificar a config

>>>>>>> 86d67a2e

#endif<|MERGE_RESOLUTION|>--- conflicted
+++ resolved
@@ -13,10 +13,6 @@
 #include "nf_nat64_bib.h"
 #include "nf_nat64_session.h"
 #include "nf_nat64_constants.h"
-<<<<<<< HEAD
-
-
-=======
 
 struct filtering_config
 {
@@ -38,13 +34,10 @@
         unsigned int tcp_est;
     } to;
 };
->>>>>>> 86d67a2e
 
 int filtering_and_updating(struct sk_buff* skb, struct nf_conntrack_tuple *tuple);
 
 bool session_expired(struct session_entry *session_entry_p);
-<<<<<<< HEAD
-=======
 
 bool filtering_init(void); // Esto se llama al insertar el módulo y se encarga de poner los valores por defecto
 
@@ -54,6 +47,5 @@
 
 enum response_code set_filtering_config(__u32 operation, struct filtering_config *new_config); // Esta sirve para modificar a config
 
->>>>>>> 86d67a2e
 
 #endif