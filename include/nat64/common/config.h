#ifndef _JOOL_COMMON_CONFIG_H
#define _JOOL_COMMON_CONFIG_H

/**
 * @file
 * Elements visible to both the kernel module and the userspace application, and which they use to
 * communicate with each other.
 *
 * If you see a "__u8", keep in mind it might be intended as a boolean. sizeof(bool) is
 * implementation defined, which is unacceptable because these structures define a communication
 * protocol.
 *
 * @author Miguel Gonzalez
 * @author Alberto Leiva
 */

#include "nat64/common/types.h"
#include "nat64/common/xlat.h"
#ifdef BENCHMARK
	#ifdef __KERNEL__
		#include <linux/time.h>
	#else
		#include <time.h>
	#endif
#endif

/**
 * ID of Netlink messages Jool listens to.
 * This value was chosen at random, if I remember correctly.
 */
#define MSG_TYPE_JOOL (0x20 + 2)
#define MSG_TYPE_JOOL_DONE (0x20+4)
/**
 * ID of messages intended to return configuration to userspace.
 * ("set config" is intended to be read from the kernel's perspective).
 * This exists as an attempt to match Netlink's conventions; Jool doesn't really care about it.
 */
#define MSG_SETCFG		0x11
/**
 * ID of messages intended to update configuration.
 * ("get config" is intended to be read from the kernel's perspective).
 * This exists as an attempt to match Netlink's conventions; Jool doesn't really care about it.
 *
 * TODO (fine) Looks like nobody is using this. Jool's alignment to Netlink's conventions should
 * probably be rethought.
 */
#define MSG_GETCFG		0x12

enum config_mode {
	/** The current message is talking about global configuration values. */
	MODE_GLOBAL = (1 << 0),
	/** The current message is talking about the IPv6 pool. */
	MODE_POOL6 = (1 << 1),
	/** The current message is talking about the IPv4 pool. */
	MODE_POOL4 = (1 << 2),
	/** The current message is talking about the blacklisted addresses pool. */
	MODE_BLACKLIST = (1 << 8),
	/** The current message is talking about the RFC6791 pool. */
	MODE_RFC6791 = (1 << 7),
	/** The current message is talking about the EAMT. */
	MODE_EAMT = (1 << 6),
	/** The current message is talking about the Binding Information Bases. */
	MODE_BIB = (1 << 3),
	/** The current message is talking about the session tables. */
	MODE_SESSION = (1 << 4),
	/** The current message is talking about log times for benchmark. */
	MODE_LOGTIME = (1 << 5),
        /** The current message is talking about the JSON configuration file */
	MODE_PARSE_FILE = (1 << 9)
};

/**
 * @{
 * Allowed operations for the mode mentioned in the name.
 * eg. BIB_OPS = Allowed operations for BIB requests.
 */
#define DATABASE_OPS (OP_DISPLAY | OP_COUNT | OP_ADD | OP_REMOVE | OP_FLUSH)

#define GLOBAL_OPS (OP_DISPLAY | OP_UPDATE)
#define POOL6_OPS (DATABASE_OPS)
#define POOL4_OPS (DATABASE_OPS)
#define BLACKLIST_OPS (DATABASE_OPS)
#define RFC6791_OPS (DATABASE_OPS)
#define EAMT_OPS (DATABASE_OPS | OP_TEST)
#define BIB_OPS (DATABASE_OPS & ~OP_FLUSH)
#define SESSION_OPS (OP_DISPLAY | OP_COUNT)
#define LOGTIME_OPS (OP_DISPLAY)
/**
 * @}
 */

enum config_operation {
	/** The userspace app wants to print the stuff being requested. */
	OP_DISPLAY = (1 << 0),
	/** The userspace app wants to print the number of records in the table being requested. */
	OP_COUNT = (1 << 1),
	/** The userspace app wants to add an element to the table being requested. */
	OP_ADD = (1 << 2),
	/* The userspace app wants to edit some value. */
	OP_UPDATE = (1 << 3),
	/** The userspace app wants to delete an element from the table being requested. */
	OP_REMOVE = (1 << 4),
	/* The userspace app wants to clear some table. */
	OP_FLUSH = (1 << 5),
	/* The user is a tester and s/he wants Jool's answer regarding a query. */
	OP_TEST = (1 << 6),
};
struct global_bits
{
   __u8 manually_enabled;
   __u8 address_dependent_filtering;
   __u8 drop_icmpv6_info;
   __u8 drop_externally_initiated_tcp;
   __u8 udp_timeout;
   __u8 tcp_est_timeout;
   __u8 tcp_trans_timeout;
   __u8 icmp_timeout;
   __u8 fragment_arrival_timeout;
   __u8 maximum_simultaneous_opens;
   __u8 source_icmpv6_errors_better;
   __u8 logging_bib;
   __u8 logging_session;
   __u8 zeroize_traffic_class;
   __u8 override_tos;
   __u8 tos;
   __u8 mtu_plateaus;
   __u8 amend_udp_checksum_zero;
   __u8 randomize_rfc6791_addresses;
};




enum parse_section {
	SEC_GLOBAL = 1,
	SEC_POOL6 = 2,
	SEC_POOL4 = 4,
	SEC_BIB = 8,
	SEC_DONE = 16,
	SEC_EAMT = 32,
	SEC_BLACKLIST = 64,
	SEC_POOL6791 = 128,
	SEC_INIT = 256
};


enum parse_entries_size{

	POOL4_ENTRY_SIZE = 16,
	BIB_ENTRY_SIZE = 25,
	EAMT_ENTRY_SIZE = 22,
	BLACKLIST_ENTRY_SIZE = 5,
	POOL6791_ENTRY_SIZE = 5
};


/**
 * @{
 * Allowed modes for the operation mentioned in the name.
 * eg. DISPLAY_MODES = Allowed modes for display operations.
 */
#define POOL_MODES (MODE_POOL6 | MODE_POOL4 | MODE_BLACKLIST | MODE_RFC6791)
#define TABLE_MODES (MODE_EAMT | MODE_BIB | MODE_SESSION)

#define DISPLAY_MODES (MODE_GLOBAL | POOL_MODES | TABLE_MODES | MODE_LOGTIME)
#define COUNT_MODES (POOL_MODES | TABLE_MODES)
#define ADD_MODES (POOL_MODES | MODE_EAMT | MODE_BIB)
#define REMOVE_MODES (POOL_MODES | MODE_EAMT | MODE_BIB)
#define FLUSH_MODES (POOL_MODES | MODE_EAMT)
<<<<<<< HEAD
#define UPDATE_MODES (MODE_GLOBAL)
#define TEST_MODES (MODE_EAMT)
=======
#define UPDATE_MODES (MODE_GLOBAL | MODE_PARSE_FILE)
>>>>>>> 75640eaf

#define SIIT_MODES (MODE_GLOBAL | MODE_POOL6 | MODE_BLACKLIST | MODE_RFC6791 \
		| MODE_EAMT | MODE_LOGTIME | MODE_PARSE_FILE)
#define NAT64_MODES (MODE_GLOBAL | MODE_POOL6 | MODE_POOL4 | MODE_BIB \
		| MODE_SESSION | MODE_LOGTIME | MODE_PARSE_FILE)
/**
 * @}
 */

/**
 * Prefix to all user-to-kernel messages.
 * Indicates what the rest of the message contains.
 */
struct request_hdr {
	/** Protocol magic header (always "jool"). */
	char magic[4];
	/** Translation type (SIIT or NAT64) */
	char type;
	/** Jool's version. */
	__u32 version;
	/** Size of the message. Includes header (this one) and payload. */
	__u32 length;
	/** See "enum config_mode". */
	__u16 mode;
	/** See "enum config_operation". */
	__u8 operation;
};

static inline void init_request_hdr(struct request_hdr *hdr, __u32 length,
		enum config_mode mode, enum config_operation operation)
{
	hdr->magic[0] = 'j';
	hdr->magic[1] = 'o';
	hdr->magic[2] = 'o';
	hdr->magic[3] = 'l';
	hdr->type = xlat_is_nat64() ? 'n' : 's'; /* 'n'at64 or 's'iit. */
	hdr->version = xlat_version();
	hdr->length = length;
	hdr->mode = mode;
	hdr->operation = operation;
}

/**
 * Configuration for the "IPv6 Pool" module.
 */
union request_pool6 {
	struct {
		__u8 prefix_set;
		struct ipv6_prefix prefix;
	} display;
	struct {
		/** The prefix the user wants to add to the pool. */
		struct ipv6_prefix prefix;
	} add;
	struct {
		/** The prefix the user wants to update to the pool. */
		struct ipv6_prefix prefix;
	} update;
	struct {
		/** The prefix the user wants to remove from the pool. */
		struct ipv6_prefix prefix;
		/* Whether the prefix's sessions should be cleared too (false) or not (true). */
		__u8 quick;
	} rm;
	struct {
		/* Whether the sessions tables should also be cleared (false) or not (true). */
		__u8 quick;
	} flush;
};

struct request_pool4_add{
	__u32 mark;
	/** The addresses the user wants to add to the pool. */
	struct ipv4_prefix addrs;
	struct port_range ports;
};


/**
 * Configuration for the "IPv4 Pool" module.
 */
union request_pool4 {
	struct {
		__u8 offset_set;
		struct pool4_sample offset;
	} display;
<<<<<<< HEAD
	struct {
		__u32 mark;
		__u8 proto;
		/** The addresses the user wants to add to the pool. */
		struct ipv4_prefix addrs;
		struct port_range ports;
	} add;
=======
    struct request_pool4_add add;
>>>>>>> 75640eaf
	struct {
		__u32 mark;
		__u8 proto;
		/** The addresses the user wants to remove from the pool. */
		struct ipv4_prefix addrs;
		struct port_range ports;
		/* Whether the address's BIB entries and sessions should be cleared too (false) or not (true). */
		__u8 quick;
	} rm;
	struct {
		/* Whether the BIB and the sessions tables should also be cleared (false) or not (true). */
		__u8 quick;
	} flush;
};

union request_pool {
	struct {
		__u8 offset_set;
		struct ipv4_prefix offset;
	} display;
	struct {
		/** The addresses the user wants to add to the pool. */
		struct ipv4_prefix addrs;
	} add;
	struct {
		/** The addresses the user wants to remove from the pool. */
		struct ipv4_prefix addrs;
	} rm;
	struct {
		/* Nothing needed here. */
	} flush;
};

/**
 * Configuration for the "EAM" module.
 */
union request_eamt {
	struct {
		__u8 prefix4_set;
		struct ipv4_prefix prefix4;
	} display;
	struct {
		/* Nothing needed here. */
	} count;
	struct {
		__u8 addr_is_ipv6;
		union {
			struct in6_addr addr6;
			struct in_addr addr4;
		} addr;
	} test;
	struct {
		struct ipv6_prefix prefix6;
		struct ipv4_prefix prefix4;
		__u8 force;
	} add;
	struct {
		__u8 prefix6_set;
		struct ipv6_prefix prefix6;
		__u8 prefix4_set;
		struct ipv4_prefix prefix4;
	} rm;
	struct {
		/* Nothing needed here ATM. */
	} flush;
};

/**
 * Configuration for the "Log time" module.
 */
struct request_logtime {
	__u8 l3_proto;
	__u8 l4_proto;
	union {
		struct {
			/** If this is false, this is the first chunk the app is requesting. (boolean) */
			__u8 iterate;
		} display;
	};
};

struct request_bib_add{
	        __u8 l4_proto;
			/** The IPv6 transport address of the entry the user wants to add. */
			struct ipv6_transport_addr addr6;
			/** The IPv4 transport address of the entry the user wants to add. */
			struct ipv4_transport_addr addr4;
};


/**
 * Configuration for the "BIB" module.
 */
struct request_bib {
	/** Table the userspace app wants to display or edit. See enum l4_protocol. */
	__u8 l4_proto;
	union {
		struct {
			__u8 addr4_set;
			/**
			 * Address the userspace app received in the last chunk. Iteration should contiue
			 * from here.
			 */
			struct ipv4_transport_addr addr4;
		} display;
		struct {
			/* Nothing needed here. */
		} count;
		struct {
			/** The IPv6 transport address of the entry the user wants to add. */
			struct ipv6_transport_addr addr6;
			/** The IPv4 transport address of the entry the user wants to add. */
			struct ipv4_transport_addr addr4;
        } add;
		struct {
			/* Is the value if "addr6" set? (boolean) */
			__u8 addr6_set;
			/** The IPv6 transport address of the entry the user wants to remove. */
			struct ipv6_transport_addr addr6;
			/* Is the value if "addr4" set? (boolean) */
			__u8 addr4_set;
			/** The IPv4 transport address of the entry the user wants to remove. */
			struct ipv4_transport_addr addr4;
		} rm;
	};
};

/**
 * Configuration for the "Session DB"'s tables.
 */
struct request_session {
	/** Table the userspace app wants to display. See enum l4_protocol. */
	__u8 l4_proto;
	union {
		struct {
			/** Are remote4 and local4 set? */
			__u8 connection_set;
			/**
			 * Remote node from the connection the userspace app
			 * received in the last chunk. Iteration should continue
			 * from here.
			 */
			struct ipv4_transport_addr remote4;
			/**
			 * Remote IPv6 node's IPv4 mask, from the connection the
			 * userspace app received in the last chunk.
			 * Iteration should continue from here.
			 */
			struct ipv4_transport_addr local4;
		} display;
		struct {
			/* Nothing needed here. */
		} count;
	};
};

/**
 * Indicators of the respective fields in the sessiondb_config structure.
 */
enum global_type {
	/* NAT64 */
	UDP_TIMEOUT,
	ICMP_TIMEOUT,
	TCP_EST_TIMEOUT,
	TCP_TRANS_TIMEOUT,
	FRAGMENT_TIMEOUT,

	MAX_PKTS,
	SRC_ICMP6ERRS_BETTER,

	BIB_LOGGING,
	SESSION_LOGGING,

	DROP_BY_ADDR,
	DROP_ICMP6_INFO,
	DROP_EXTERNAL_TCP,

	/* SIIT */
	COMPUTE_UDP_CSUM_ZERO,
	EAM_HAIRPINNING_MODE,
	RANDOMIZE_RFC6791,

	/* Common */
	RESET_TCLASS,
	RESET_TOS,
	NEW_TOS,
	DF_ALWAYS_ON,
	BUILD_IPV6_FH,
	BUILD_IPV4_ID,
	LOWER_MTU_FAIL,
	MTU_PLATEAUS,
	DISABLE,
	ENABLE,
	ATOMIC_FRAGMENTS,
};

/**
 * A request to edit a miscellaneous configuration value.
 */
union request_global {
	struct {
		/* Nothing needed here. */
	} display;
	struct {
		__u8 type;
		/* The value is given in a variable-sized payload so it's not here. */
	} update;
};

struct response_pool4_count {
	__u32 tables;
	__u64 samples;
	__u64 taddrs;
};

#ifdef BENCHMARK

/**
 * A logtime node entry, from the eyes of userspace.
 *
 * It holds the "struct timespec" which include seconds and nanoseconds, that specific how time
 * the skb need to be translated to IPv6 -> IPv4 or IPv4 -> IPv6.
 */
struct logtime_entry_usr {
	struct timespec time;
};

#endif

/**
 * A BIB entry, from the eyes of userspace.
 *
 * It's a stripped version of "struct bib_entry" and only used when BIB entries need to travel to
 * userspace. For anything else, use "struct bib_entry".
 *
 * See "struct bib_entry" for documentation on the fields.
 */
struct bib_entry_usr {
	struct ipv4_transport_addr addr4;
	struct ipv6_transport_addr addr6;
	__u8 is_static;
};

/**
 * A session entry, from the eyes of userspace.
 *
 * It's a stripped version of "struct session_entry" and only used when sessions need to travel to
 * userspace. For anything else, use "struct session_entry".
 *
 * See "struct session_entry" for documentation on the fields.
 */
struct session_entry_usr {
	struct ipv6_transport_addr remote6;
	struct ipv6_transport_addr local6;
	struct ipv4_transport_addr local4;
	struct ipv4_transport_addr remote4;
	__u64 dying_time;
	__u8 state;
};

/**
 * Explicit Address Mapping definition.
 * Intended to be a row in the Explicit Address Mapping Table, bind an IPv4
 * Prefix to an IPv6 Prefix and vice versa.
 */
struct eamt_entry {
	struct ipv6_prefix prefix6;
	struct ipv4_prefix prefix4;
};

/**
 * A copy of the entire running configuration, excluding databases.
 */
struct global_config {
	/**
	 * Is Jool actually translating?
	 * This depends on several factors depending on stateness, and is not an actual variable Jool
	 * stores; it is computed as it is requested.
	 * Boolean.
	 */
	__u8 jool_status;
	/**
	 * Did the user manually instruct Jool to sit idle?
	 * Boolean.
	 */
	__u8 is_disable;

	/**
	 * "true" if the Traffic Class field of translated IPv6 headers should always be zeroized.
	 * Otherwise it will be copied from the IPv4 header's TOS field.
	 * Boolean.
	 */
	__u8 reset_traffic_class;
	/**
	 * "true" if the Type of Service (TOS) field of translated IPv4 headers should always be set
	 * as "new_tos".
	 * Otherwise it will be copied from the IPv6 header's Traffic Class field.
	 * Boolean.
	 */
	__u8 reset_tos;
	/**
	 * If "reset_tos" is "true", this is the value the translator will always write in the TOS
	 * field of translated IPv4 headers.
	 * If "reset_tos" is "false", then this doesn't do anything.
	 */
	__u8 new_tos;

	struct {
		/**
		 * If "true", the translator will always set translated IPv4 headers' Don't Fragment (DF)
		 * flags as one.
		 * Otherwise the value of the flag will depend on the packet's length.
		 * Boolean.
		 */
		__u8 df_always_on;
		/**
		 * If the incoming IPv4 packet is a fragment, Jool will include a fragment header in the
		 * translated IPv6 packet.
		 * If this is "true", Jool will also include a Fragment Header if DF is false.
		 * Boolean.
		 */
		__u8 build_ipv6_fh;
		/**
		 * Whether translated IPv4 headers' Identification fields should be computed (Either from the
		 * IPv6 fragment header's Identification field or deduced from the packet's length).
		 * Otherwise it will always be set as zero.
		 * Boolean.
		 */
		__u8 build_ipv4_id;
		/**
		 * "true" if the value for MTU fields of outgoing ICMPv6 fragmentation needed packets should
		 * be set as no less than 1280, regardless of MTU plateaus and whatnot.
		 * See RFC 6145 section 6, second approach.
		 * Boolean.
		 */
		__u8 lower_mtu_fail;
	} atomic_frags;

	/**
	 * If the translator detects the source of the incoming packet does not implement RFC 1191,
	 * these are the plateau values used to determine a likely path MTU for outgoing ICMPv6
	 * fragmentation needed packets.
	 * The translator is supposed to pick the greatest plateau value that is less than the incoming
	 * packet's Total Length field.
	 */
	__u16 *mtu_plateaus;
	/** Length of the mtu_plateaus array. */
	__u16 mtu_plateau_count;

	struct {
		/**
		 * Time values in this structure should be read as jiffies in the kernel, milliseconds in
		 * userspace.
		 * The kernel module is responsible for switching units as the the values approach the border.
		 */
		struct {
			/** Maximum time inactive UDP sessions will remain in the DB. */
			__u64 udp;
			/** Maximum time inactive ICMP sessions will remain in the DB. */
			__u64 icmp;
			/** Maximum time established TCP sessions will remain in the DB. */
			__u64 tcp_est;
			/** Maximum time transitory TCP sessions will remain in the DB. */
			__u64 tcp_trans;
			/** Maximum time fragments will remain in the DB. */
			__u64 frag;
		} ttl;

		/** Use Address-Dependent Filtering? (boolean) */
		__u8 drop_by_addr;
		/** Filter ICMPv6 Informational packets? (boolean) */
		__u8 drop_icmp6_info;
		/** Drop externally initiated TCP connections? (IPv4 initiated) (boolean) */
		__u8 drop_external_tcp;

		/** Maximum number of simultaneous TCP connections Jool wil tolerate. */
		__u64 max_stored_pkts;
		/** True = issue #132 behaviour. False = RFC 6146 behaviour. (boolean) */
		__u8 src_icmp6errs_better;

		/** Log BIBs as they are created and destroyed? */
		__u8 bib_logging;
		/** Log sessions as they are created and destroyed? */
		__u8 session_logging;
	} nat64;

	struct {
		/**
		 * Amend the UDP checksum of incoming IPv4-UDP packets when it's zero?
		 * Otherwise these packets will be dropped (because they're illegal in IPv6).
		 * Boolean.
		 */
		__u8 compute_udp_csum_zero;
		/**
		 * Randomize choice of RFC6791 address?
		 * Otherwise it will be set depending on the incoming packet's Hop Limit. See
		 * https://github.com/NICMx/NAT64/issues/130.
		 * Boolean.
		 */
		__u8 randomize_error_addresses;
		/**
		 * How should hairpinning be handled by EAM-translated packets.
		 * See @eam_hairpinning_mode.
		 */
		__u8 eam_hairpin_mode;
	} siit;
};

/**
 * The modes are defined by the latest version of the EAM draft.
 *
 * They are exclusive, so this needn't be considered bit fields.
 */
enum eam_hairpinning_mode {
	EAM_HAIRPIN_OFF = 0,
	EAM_HAIRPIN_SIMPLE = 1,
	EAM_HAIRPIN_INTRINSIC = 2,

#define EAM_HAIRPIN_MODE_COUNT 3
};

/**
 * "struct global_config" has pointers, so if the userspace app wants the configuration,
 * the structure cannot simply be copied to userspace.
 * This translates "config" and its subobjects into a byte array which can then be transformed back
 * using "deserialize_global_config()".
 */
int serialize_global_config(struct global_config *config, bool pools_empty,
		unsigned char **buffer_out, size_t *buffer_len_out);
/**
 * Reverts the work of serialize_translate_config() by creating "config" out of the byte array
 * "buffer".
 */
int deserialize_global_config(void *buffer, __u16 buffer_len, struct global_config *config);


#endif /* _JOOL_COMMON_CONFIG_H */<|MERGE_RESOLUTION|>--- conflicted
+++ resolved
@@ -16,17 +16,11 @@
 
 #include "nat64/common/types.h"
 #include "nat64/common/xlat.h"
-#ifdef BENCHMARK
-	#ifdef __KERNEL__
-		#include <linux/time.h>
-	#else
-		#include <time.h>
-	#endif
-#endif
 
 /**
  * ID of Netlink messages Jool listens to.
  * This value was chosen at random, if I remember correctly.
+ * TODO you sure this is sane? 0x22 > 32.
  */
 #define MSG_TYPE_JOOL (0x20 + 2)
 #define MSG_TYPE_JOOL_DONE (0x20+4)
@@ -65,7 +59,7 @@
 	MODE_SESSION = (1 << 4),
 	/** The current message is talking about log times for benchmark. */
 	MODE_LOGTIME = (1 << 5),
-        /** The current message is talking about the JSON configuration file */
+	/** The current message is talking about the JSON configuration file */
 	MODE_PARSE_FILE = (1 << 9)
 };
 
@@ -81,7 +75,7 @@
 #define POOL4_OPS (DATABASE_OPS)
 #define BLACKLIST_OPS (DATABASE_OPS)
 #define RFC6791_OPS (DATABASE_OPS)
-#define EAMT_OPS (DATABASE_OPS | OP_TEST)
+#define EAMT_OPS (DATABASE_OPS)
 #define BIB_OPS (DATABASE_OPS & ~OP_FLUSH)
 #define SESSION_OPS (OP_DISPLAY | OP_COUNT)
 #define LOGTIME_OPS (OP_DISPLAY)
@@ -102,34 +96,29 @@
 	OP_REMOVE = (1 << 4),
 	/* The userspace app wants to clear some table. */
 	OP_FLUSH = (1 << 5),
-	/* The user is a tester and s/he wants Jool's answer regarding a query. */
-	OP_TEST = (1 << 6),
-};
-struct global_bits
-{
-   __u8 manually_enabled;
-   __u8 address_dependent_filtering;
-   __u8 drop_icmpv6_info;
-   __u8 drop_externally_initiated_tcp;
-   __u8 udp_timeout;
-   __u8 tcp_est_timeout;
-   __u8 tcp_trans_timeout;
-   __u8 icmp_timeout;
-   __u8 fragment_arrival_timeout;
-   __u8 maximum_simultaneous_opens;
-   __u8 source_icmpv6_errors_better;
-   __u8 logging_bib;
-   __u8 logging_session;
-   __u8 zeroize_traffic_class;
-   __u8 override_tos;
-   __u8 tos;
-   __u8 mtu_plateaus;
-   __u8 amend_udp_checksum_zero;
-   __u8 randomize_rfc6791_addresses;
-};
-
-
-
+};
+
+struct global_bits {
+	__u8 manually_enabled;
+	__u8 address_dependent_filtering;
+	__u8 drop_icmpv6_info;
+	__u8 drop_externally_initiated_tcp;
+	__u8 udp_timeout;
+	__u8 tcp_est_timeout;
+	__u8 tcp_trans_timeout;
+	__u8 icmp_timeout;
+	__u8 fragment_arrival_timeout;
+	__u8 maximum_simultaneous_opens;
+	__u8 source_icmpv6_errors_better;
+	__u8 logging_bib;
+	__u8 logging_session;
+	__u8 zeroize_traffic_class;
+	__u8 override_tos;
+	__u8 tos;
+	__u8 mtu_plateaus;
+	__u8 amend_udp_checksum_zero;
+	__u8 randomize_rfc6791_addresses;
+};
 
 enum parse_section {
 	SEC_GLOBAL = 1,
@@ -143,9 +132,7 @@
 	SEC_INIT = 256
 };
 
-
-enum parse_entries_size{
-
+enum parse_entries_size {
 	POOL4_ENTRY_SIZE = 16,
 	BIB_ENTRY_SIZE = 25,
 	EAMT_ENTRY_SIZE = 22,
@@ -153,7 +140,6 @@
 	POOL6791_ENTRY_SIZE = 5
 };
 
-
 /**
  * @{
  * Allowed modes for the operation mentioned in the name.
@@ -167,12 +153,7 @@
 #define ADD_MODES (POOL_MODES | MODE_EAMT | MODE_BIB)
 #define REMOVE_MODES (POOL_MODES | MODE_EAMT | MODE_BIB)
 #define FLUSH_MODES (POOL_MODES | MODE_EAMT)
-<<<<<<< HEAD
-#define UPDATE_MODES (MODE_GLOBAL)
-#define TEST_MODES (MODE_EAMT)
-=======
 #define UPDATE_MODES (MODE_GLOBAL | MODE_PARSE_FILE)
->>>>>>> 75640eaf
 
 #define SIIT_MODES (MODE_GLOBAL | MODE_POOL6 | MODE_BLACKLIST | MODE_RFC6791 \
 		| MODE_EAMT | MODE_LOGTIME | MODE_PARSE_FILE)
@@ -245,12 +226,12 @@
 
 struct request_pool4_add{
 	__u32 mark;
+	__u8 proto;
 	/** The addresses the user wants to add to the pool. */
 	struct ipv4_prefix addrs;
 	struct port_range ports;
 };
 
-
 /**
  * Configuration for the "IPv4 Pool" module.
  */
@@ -259,17 +240,7 @@
 		__u8 offset_set;
 		struct pool4_sample offset;
 	} display;
-<<<<<<< HEAD
-	struct {
-		__u32 mark;
-		__u8 proto;
-		/** The addresses the user wants to add to the pool. */
-		struct ipv4_prefix addrs;
-		struct port_range ports;
-	} add;
-=======
-    struct request_pool4_add add;
->>>>>>> 75640eaf
+	struct request_pool4_add add;
 	struct {
 		__u32 mark;
 		__u8 proto;
@@ -315,15 +286,9 @@
 		/* Nothing needed here. */
 	} count;
 	struct {
-		__u8 addr_is_ipv6;
-		union {
-			struct in6_addr addr6;
-			struct in_addr addr4;
-		} addr;
-	} test;
-	struct {
 		struct ipv6_prefix prefix6;
 		struct ipv4_prefix prefix4;
+		/* TODO this might have been moved over to the userspace app. */
 		__u8 force;
 	} add;
 	struct {
@@ -351,14 +316,14 @@
 	};
 };
 
+/* TODO is this really referenced anywhere? */
 struct request_bib_add{
-	        __u8 l4_proto;
-			/** The IPv6 transport address of the entry the user wants to add. */
-			struct ipv6_transport_addr addr6;
-			/** The IPv4 transport address of the entry the user wants to add. */
-			struct ipv4_transport_addr addr4;
-};
-
+	__u8 l4_proto;
+	/** The IPv6 transport address of the entry the user wants to add. */
+	struct ipv6_transport_addr addr6;
+	/** The IPv4 transport address of the entry the user wants to add. */
+	struct ipv4_transport_addr addr4;
+};
 
 /**
  * Configuration for the "BIB" module.
@@ -383,7 +348,7 @@
 			struct ipv6_transport_addr addr6;
 			/** The IPv4 transport address of the entry the user wants to add. */
 			struct ipv4_transport_addr addr4;
-        } add;
+		} add;
 		struct {
 			/* Is the value if "addr6" set? (boolean) */
 			__u8 addr6_set;
