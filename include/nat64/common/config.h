#ifndef _JOOL_COMMON_CONFIG_H
#define _JOOL_COMMON_CONFIG_H

/**
 * @file
 * Elements visible to both the kernel module and the userspace application, and
 * which they use to communicate with each other.
 */

#include "nat64/common/types.h"
#include "nat64/common/xlat.h"
/* TODO (usr) really necessary? */
#ifdef BENCHMARK
	#ifdef __KERNEL__
		#include <linux/time.h>
	#else
		#include <time.h>
	#endif
#endif

/** cuz sizeof(bool) is implementation-defined. */
typedef __u8 config_bool;

#define GNL_JOOL_FAMILY_NAME (xlat_is_siit() ? "SIIT_Jool" : "NAT64_Jool")
#define GNL_JOOLD_MULTICAST_GRP_NAME "joold"

enum genl_mc_group_ids {
	JOOLD_MC_ID = (1 << 0),
};

enum genl_commands {
	JOOL_COMMAND,
};

enum attributes {
	ATTR_DUMMY,
	ATTR_DATA,
	__ATTR_MAX,
};

enum config_mode {
	/** The current message is talking about global configuration values. */
	MODE_GLOBAL = (1 << 0),
	/** The current message is talking about the IPv6 pool. */
	MODE_POOL6 = (1 << 1),
	/** The current message is talking about the IPv4 pool. */
	MODE_POOL4 = (1 << 2),
	/** The current message is talking about the blacklisted addr pool. */
	MODE_BLACKLIST = (1 << 8),
	/** The current message is talking about the RFC6791 pool. */
	MODE_RFC6791 = (1 << 7),
	/** The current message is talking about the EAMT. */
	MODE_EAMT = (1 << 6),
	/** The current message is talking about the Binding Info Bases. */
	MODE_BIB = (1 << 3),
	/** The current message is talking about the session tables. */
	MODE_SESSION = (1 << 4),
	/** The current message is talking about log times for benchmark. */
	MODE_LOGTIME = (1 << 5),
	/** The current message is talking about the JSON configuration file */
	MODE_PARSE_FILE = (1 << 9),
	/** The current message is talking about synchronization entries.*/
	MODE_JOOLD = (1 << 10),

	MODE_INSTANCE = (1 << 11),
};

/**
 * @{
 * Allowed operations for the mode mentioned in the name.
 * eg. BIB_OPS = Allowed operations for BIB requests.
 */
#define DATABASE_OPS (OP_DISPLAY | OP_COUNT | OP_ADD | OP_REMOVE | OP_FLUSH)
#define ANY_OP 0xFFFF

#define GLOBAL_OPS (OP_DISPLAY | OP_UPDATE)
#define POOL6_OPS (DATABASE_OPS)
#define POOL4_OPS (DATABASE_OPS)
#define BLACKLIST_OPS (DATABASE_OPS)
#define RFC6791_OPS (DATABASE_OPS)
#define EAMT_OPS (DATABASE_OPS)
#define BIB_OPS (DATABASE_OPS & ~OP_FLUSH)
#define SESSION_OPS (OP_DISPLAY | OP_COUNT)
#define JOOLD_OPS (OP_ADVERTISE | OP_TEST)
#define LOGTIME_OPS (OP_DISPLAY)
#define INSTANCE_OPS (OP_ADD | OP_REMOVE)
/**
 * @}
 */

enum config_operation {
	/** The userspace app wants to print the stuff being requested. */
	OP_DISPLAY = (1 << 0),
	/**
	 * The userspace app wants to print the number of records in the table
	 * being requested.
	 */
	OP_COUNT = (1 << 1),
	/**
	 * The userspace app wants to add an element to the table being
	 * requested.
	 */
	OP_ADD = (1 << 2),
	/** The userspace app wants to edit some value. */
	OP_UPDATE = (1 << 3),
	/**
	 * The userspace app wants to delete an element from the table being
	 * requested.
	 */
	OP_REMOVE = (1 << 4),
	/** The userspace app wants to clear some table. */
	OP_FLUSH = (1 << 5),
	/** The userspace app wants us to shout something somewhere. */
	OP_ADVERTISE = (1 << 6),
	/** The userspace app wants to test something. */
	OP_TEST = (1 << 7),
	/** Somebody is acknowledging reception of a previous message. */
	OP_ACK = (1 << 8),
};

enum parse_section {
	SEC_GLOBAL = 1,
	SEC_POOL6 = 2,
	SEC_POOL4 = 4,
	SEC_BIB = 8,
	SEC_COMMIT = 16,
	SEC_EAMT = 32,
	SEC_BLACKLIST = 64,
	SEC_POOL6791 = 128,
	SEC_INIT = 256
};

/**
 * @{
 * Allowed modes for the operation mentioned in the name.
 * eg. DISPLAY_MODES = Allowed modes for display operations.
 */
#define POOL_MODES (MODE_POOL6 | MODE_POOL4 | MODE_BLACKLIST | MODE_RFC6791)
#define TABLE_MODES (MODE_EAMT | MODE_BIB | MODE_SESSION)
#define ANY_MODE 0xFFFF

#define DISPLAY_MODES (MODE_GLOBAL | POOL_MODES | TABLE_MODES | MODE_LOGTIME)
#define COUNT_MODES (POOL_MODES | TABLE_MODES)
#define ADD_MODES (POOL_MODES | MODE_EAMT | MODE_BIB | MODE_INSTANCE)
#define REMOVE_MODES (POOL_MODES | MODE_EAMT | MODE_BIB | MODE_INSTANCE)
#define FLUSH_MODES (POOL_MODES | MODE_EAMT)
#define UPDATE_MODES (MODE_GLOBAL | MODE_PARSE_FILE)

#define SIIT_MODES (MODE_GLOBAL | MODE_POOL6 | MODE_BLACKLIST | MODE_RFC6791 \
		| MODE_EAMT | MODE_LOGTIME | MODE_PARSE_FILE | MODE_INSTANCE)
#define NAT64_MODES (MODE_GLOBAL | MODE_POOL6 | MODE_POOL4 | MODE_BIB \
		| MODE_SESSION | MODE_LOGTIME | MODE_PARSE_FILE \
		| MODE_INSTANCE | MODE_JOOLD)
/**
 * @}
 */

/**
 * Prefix to all user-to-kernel messages.
 * Indicates what the rest of the message contains.
 */
struct request_hdr {
	/** Protocol magic header (always "jool"). */
	__u8 magic[4];
	/** Translation type (SIIT or NAT64) */
	__u8 type;
	/**
	 * 'u'nicast or 'm'ulticast. Only userspace joold needs it, so most of
	 * the time this field is ignored.
	 *
	 * This exists because I haven't found a way for joold to tell whether a
	 * kernel packet is a multicast request or a unicast response.
	 * TODO (fine) Find a way to do that?
	 */
	__u8 castness;

	/**
	 * http://www.catb.org/esr/structure-packing/
	 * Explicit unused space for future functionality and to ensure
	 * sizeof(struct request_hdr) is a power of 2.
	 */
	__be16 slop;

	/** Jool's version. */
	__be32 version;
	/** See "enum config_mode". */
	__be16 mode;
	/** See "enum config_operation". */
	__be16 operation;
};

void init_request_hdr(struct request_hdr *hdr, enum config_mode mode,
		enum config_operation operation);
int validate_request(void *data, size_t data_len, char *sender, char *receiver,
		bool *peer_is_jool);

struct response_hdr {
	struct request_hdr req;
	__u16 error_code;
	config_bool pending_data;
};

/**
 * Configuration for the "IPv6 Pool" module.
 */
union request_pool6 {
	/** This is only relevant in display operations. */
	config_bool prefix_set;
	/** The prefix the user wants to display/add/update/remove from. */
	struct ipv6_prefix prefix;
};

struct pool4_entry_usr {
	__u32 mark;
	__u8 proto;
	struct ipv4_range range;
};

/**
 * Configuration for the "IPv4 Pool" module.
 */
union request_pool4 {
	struct {
		__u8 proto;
		config_bool offset_set;
		struct pool4_sample offset;
	} display;
	struct {
		struct pool4_entry_usr entry;
	} add;
	struct {
		struct pool4_entry_usr entry;
		/**
		 * Whether the address's BIB entries and sessions should be
		 * cleared too (false) or not (true).
		 */
		config_bool quick;
	} rm;
	struct {
		/**
		 * Whether the BIB and the sessions tables should also be
		 * cleared (false) or not (true).
		 */
		config_bool quick;
	} flush;
};

union request_pool {
	struct {
		config_bool offset_set;
		struct ipv4_prefix offset;
	} display;
	struct {
		/** The addresses the user wants to add to the pool. */
		struct ipv4_prefix addrs;
		/** Add @addrs even if it contains subnet-scoped addresses? */
		config_bool force;
	} add;
	struct {
		/** The addresses the user wants to remove from the pool. */
		struct ipv4_prefix addrs;
	} rm;
	struct {
		/* Nothing needed here. */
	} flush;
};

/**
 * Configuration for the "EAM" module.
 */
union request_eamt {
	struct {
		config_bool prefix4_set;
		struct ipv4_prefix prefix4;
	} display;
	struct {
		/* Nothing needed here. */
	} count;
	struct {
		struct ipv6_prefix prefix6;
		struct ipv4_prefix prefix4;
		config_bool force;
	} add;
	struct {
		config_bool prefix6_set;
		struct ipv6_prefix prefix6;
		config_bool prefix4_set;
		struct ipv4_prefix prefix4;
	} rm;
	struct {
		/* Nothing needed here ATM. */
	} flush;
};

/**
 * Configuration for the "Log time" module.
 */
struct request_logtime {
	__u8 l3_proto;
	__u8 l4_proto;
	union {
		struct {
			/**
			 * If this is false, this is the first chunk the app is
			 * requesting.
			 */
			config_bool iterate;
		} display;
	};
};

/**
 * Configuration for the "BIB" module.
 */
struct request_bib {
	/**
	 * Table the userspace app wants to display or edit. See enum
	 * l4_protocol.
	 */
	__u8 l4_proto;
	union {
		struct {
			config_bool addr4_set;
			/**
			 * Address the userspace app received in the last chunk.
			 * Iteration should contiue from here.
			 */
			struct ipv4_transport_addr addr4;
		} display;
		struct {
			/* Nothing needed here. */
		} count;
		struct {
			/**
			 * The IPv6 transport address of the entry the user
			 * wants to add.
			 */
			struct ipv6_transport_addr addr6;
			/**
			 * The IPv4 transport address of the entry the user
			 * wants to add.
			 */
			struct ipv4_transport_addr addr4;
		} add;
		struct {
			/* Is the value if "addr6" set? */
			config_bool addr6_set;
			/**
			 * The IPv6 transport address of the entry the user
			 * wants to remove.
			 */
			struct ipv6_transport_addr addr6;
			/* Is the value if "addr4" set? */
			config_bool addr4_set;
			/**
			 * The IPv4 transport address of the entry the user
			 * wants to remove.
			 */
			struct ipv4_transport_addr addr4;
		} rm;
	};
};

/**
 * Configuration for the "Session DB"'s tables.
 */
struct request_session {
	/** Table the userspace app wants to display. See enum l4_protocol. */
	__u8 l4_proto;
	union {
		struct {
			/** Is offset set? */
			config_bool offset_set;
			/**
			 * Connection the userspace app received in the last
			 * chunk. Iteration should continue from here.
			 */
			struct taddr4_tuple offset;
		} display;
		struct {
			/* Nothing needed here. */
		} count;
	};
};

/**
 * Indicators of the respective fields in the sessiondb_config structure.
 */
enum global_type {
	/* Common */
	ENABLE = 1024,
	DISABLE,
	ENABLE_BOOL,
	RESET_TCLASS,
	RESET_TOS,
	NEW_TOS,
	MTU_PLATEAUS,

	/* SIIT */
	COMPUTE_UDP_CSUM_ZERO,
	RANDOMIZE_RFC6791,
	EAM_HAIRPINNING_MODE,
	RFC6791V6_PREFIX,

	/* NAT64 */
	DROP_BY_ADDR,
	DROP_ICMP6_INFO,
	DROP_EXTERNAL_TCP,
	SRC_ICMP6ERRS_BETTER,
	F_ARGS,
	UDP_TIMEOUT,
	ICMP_TIMEOUT,
	TCP_EST_TIMEOUT,
	TCP_TRANS_TIMEOUT,
	FRAGMENT_TIMEOUT,
<<<<<<< HEAD
=======

	MAX_PKTS,
	SRC_ICMP6ERRS_BETTER,
	F_ARGS,
	HANDLE_RST_DURING_FIN_RCV,

>>>>>>> 044ca444
	BIB_LOGGING,
	SESSION_LOGGING,
	MAX_PKTS,
	SS_ENABLED,
	SS_FLUSH_ASAP,
	SS_FLUSH_DEADLINE,
	SS_CAPACITY,
	SS_MAX_PAYLOAD,
};

#ifdef BENCHMARK

/**
 * A logtime node entry, from the eyes of userspace.
 *
 * It holds the "struct timespec" which include seconds and nanoseconds, that
 * specific how time the skb need to be translated to IPv6 -> IPv4 or
 * IPv4 -> IPv6.
 */
struct logtime_entry_usr {
	struct timespec time;
};

#endif

/**
 * A BIB entry, from the eyes of userspace.
 *
 * It's a stripped version of "struct bib_entry" and only used when BIB entries
 * need to travel to userspace. For anything else, use "struct bib_entry".
 *
 * See "struct bib_entry" for documentation on the fields.
 */
struct bib_entry_usr {
	struct ipv4_transport_addr addr4;
	struct ipv6_transport_addr addr6;
	__u8 l4_proto;
	config_bool is_static;
};

/**
 * A session entry, from the eyes of userspace.
 *
 * It's a stripped version of "struct session_entry" and only used when sessions
 * need to travel to userspace. For anything else, use "struct session_entry".
 *
 * See "struct session_entry" for documentation on the fields.
 */
struct session_entry_usr {
	struct ipv6_transport_addr src6;
	struct ipv6_transport_addr dst6;
	struct ipv4_transport_addr src4;
	struct ipv4_transport_addr dst4;
	__u64 dying_time;
	__u8 state;
};

/**
 * Explicit Address Mapping definition.
 * Intended to be a row in the Explicit Address Mapping Table, bind an IPv4
 * Prefix to an IPv6 Prefix and vice versa.
 */
struct eamt_entry {
	struct ipv6_prefix prefix6;
	struct ipv4_prefix prefix4;
};

enum f_args {
	F_ARGS_SRC_ADDR = (1 << 3),
	F_ARGS_SRC_PORT = (1 << 2),
	F_ARGS_DST_ADDR = (1 << 1),
	F_ARGS_DST_PORT = (1 << 0),
};

#define PLATEAUS_MAX 64

/**
 * A copy of the entire running configuration, excluding databases.
 */
struct global_config_usr {
	/**
	 * Is Jool actually translating?
	 * This depends on several factors depending on stateness, and is not an
	 * actual variable Jool stores; it is computed as it is requested.
	 */
	config_bool status;
	/**
	 * Does the user wants this Jool instance to translate packets?
	 */
	config_bool enabled;

	/**
	 * "true" if the Traffic Class field of translated IPv6 headers should
	 * always be zeroized.
	 * Otherwise it will be copied from the IPv4 header's TOS field.
	 */
	config_bool reset_traffic_class;
	/**
	 * "true" if the Type of Service (TOS) field of translated IPv4 headers
	 * should always be set as "new_tos".
	 * Otherwise it will be copied from the IPv6 header's Traffic Class
	 * field.
	 */
	config_bool reset_tos;
	/**
	 * If "reset_tos" is "true", this is the value the translator will
	 * always write in the TOS field of translated IPv4 headers.
	 * If "reset_tos" is "false", then this doesn't do anything.
	 */
	__u8 new_tos;

	/**
	 * If the translator detects the source of the incoming packet does not
	 * implement RFC 1191, these are the plateau values used to determine a
	 * likely path MTU for outgoing ICMPv6 fragmentation needed packets.
	 * The translator is supposed to pick the greatest plateau value that is
	 * less than the incoming packet's Total Length field.
	 */
	__u16 mtu_plateaus[PLATEAUS_MAX];
	/** Length of the mtu_plateaus array. */
	__u16 mtu_plateau_count;

	union {
		struct {
<<<<<<< HEAD
			/**
			 * Amend the UDP checksum of incoming IPv4-UDP packets
			 * when it's zero? Otherwise these packets will be
			 * dropped (because they're illegal in IPv6).
			 */
			config_bool compute_udp_csum_zero;
			/**
			 * Randomize choice of RFC6791 address?
			 * Otherwise it will be set depending on the incoming
			 * packet's Hop Limit.
			 * See https://github.com/NICMx/Jool/issues/130.
			 */
			config_bool randomize_error_addresses;
			/**
			 * How should hairpinning be handled by EAM-translated
			 * packets.
			 * See @eam_hairpinning_mode.
			 */
			__u8 eam_hairpin_mode;

			/**
			 * States if the rfc6791_v6_prefix configuration
			 * attribute has been set. If this flag is true then
			 * the value of rfc6791_v6_prefix is going to be used
			 */
			config_bool use_rfc6791_v6;
			/**
			 * Address used to represent a not translatable source
			 * address of an incoming packet.
			 */
			struct ipv6_prefix rfc6791_v6_prefix;
=======
			/** Maximum time inactive UDP sessions will remain in the DB. */
			__u64 udp;
			/** Maximum time inactive ICMP sessions will remain in the DB. */
			__u64 icmp;
			/** Maximum time established TCP sessions will remain in the DB. */
			__u64 tcp_est;
			/** Maximum time transitory TCP sessions will remain in the DB. */
			__u64 tcp_trans;
			/** Maximum time fragments will remain in the DB. */
			__u64 frag;
		} ttl;

		/** Use Address-Dependent Filtering? (boolean) */
		__u8 drop_by_addr;
		/** Filter ICMPv6 Informational packets? (boolean) */
		__u8 drop_icmp6_info;
		/** Drop externally initiated TCP connections? (IPv4 initiated) (boolean) */
		__u8 drop_external_tcp;

		/** Maximum number of simultaneous TCP connections Jool wil tolerate. */
		__u64 max_stored_pkts;
		/** True = issue #132 behaviour. False = RFC 6146 behaviour. (boolean) */
		__u8 src_icmp6errs_better;
		/**
		 * Fields of the packet that will be sent to the F() function.
		 * (RFC 6056 algorithm 3.)
		 * See "enum f_args".
		 */
		__u8 f_args;
		/**
		 * Decrease timer when a FIN packet is received during the
		 * `V4 FIN RCV` or `V6 FIN RCV` states? (boolean)
		 * https://github.com/NICMx/Jool/issues/212
		 */
		__u8 handle_rst_during_fin_rcv;
>>>>>>> 044ca444

		} siit;
		struct {
			/** Filter ICMPv6 Informational packets? */
			config_bool drop_icmp6_info;

			/**
			 * True = issue #132 behaviour.
			 * False = RFC 6146 behaviour.
			 */
			config_bool src_icmp6errs_better;
			/**
			 * Fields of the packet that will be sent to the F() function.
			 * (RFC 6056 algorithm 3.)
			 * See "enum f_args".
			 */
			__u8 f_args;
		} nat64;
	};
};

struct bib_config {
	struct {
		__u32 tcp_est;
		__u32 tcp_trans;
		__u32 udp;
		__u32 icmp;
	} ttl;

	config_bool bib_logging;
	config_bool session_logging;

	/** Use Address-Dependent Filtering? */
	config_bool drop_by_addr;
	/** Drop externally initiated (IPv4) TCP connections? */
	config_bool drop_external_tcp;

	__u32 max_stored_pkts;
};

/* This has to be <= 32. */
#define JOOLD_MULTICAST_GROUP 30
#define JOOLD_MAX_PAYLOAD 2048

struct joold_config {
	/** Is joold enabled on this Jool instance? */
	config_bool enabled;

	/**
	 * true:  Whenever a session changes, packet it up and send it.
	 *        (Note: In theory, this might be more often than it seems.
	 *        It's not whenever a connection is initiated;
	 *        it's on every translated packet except ICMP errors.
	 *        In practice however, flushes are prohibited until the next
	 *        ACK (otherwise joold quickly saturates the kernel), so
	 *        sessions will end up queuing up even in this mode.)
	 *        This is the preferred method in active scenarios.
	 * false: Wait until we have enough sessions to fill a packet before
	 *        sending them.
	 *        (ACKs are still required, but expected to arrive faster.)
	 *        This is the preferred method in passive scenarios.
	 */
	config_bool flush_asap;

	/**
	 * The timer forcibly flushes the queue if this hasn't happened after
	 * this amount of jiffies, regardless of the ACK and @flush_asap.
	 * This helps if an ACK is lost for some reason.
	 */
	__u32 flush_deadline;

	/**
	 * Maximim number of queuable entries.
	 * If this capacity is exceeded, Jool will have to start dropping
	 * sessions.
	 * This exists because it's theoretically possible for joold to not be
	 * able to catch up with the translating traffic, and there's not much
	 * we can do to recover if this happens.
	 */
	__u32 capacity;

	/**
	 * Maximum amount of bytes joold should send per packet, excluding
	 * IP/UDP headers.
	 *
	 * This exists because userspace joold sends sessions via UDP. UDP is
	 * rather packet-oriented, as opposed to stream-oriented, so it doesn't
	 * discover PMTU and instead tends to fragment when we send too many
	 * sessions per packet. Which is bad.
	 *
	 * So the user, after figuring out the MTU, can tweak this number to
	 * prevent fragmentation.
	 *
	 * We should probably handle this ourselves but it sounds like a lot of
	 * code. (I guess I'm missing something.)
	 */
	__u16 max_payload;
};

struct fragdb_config {
	__u32 ttl;
};

struct full_config {
	struct global_config_usr global;
	struct bib_config bib;
	struct joold_config joold;
	struct fragdb_config frag;
};

struct global_value {
	__u16 type;
	/** Includes header (this) and payload. */
	__u16 len;
};

/**
 * The modes are defined by the latest version of the EAM draft.
 */
enum eam_hairpinning_mode {
	EAM_HAIRPIN_OFF = 0,
	EAM_HAIRPIN_SIMPLE = 1,
	EAM_HAIRPIN_INTRINSIC = 2,

#define EAM_HAIRPIN_MODE_COUNT 3
};

/**
 * Converts config's fields to userspace friendly units.
 */
void prepare_config_for_userspace(struct full_config *config, bool pools_empty);


#endif /* _JOOL_COMMON_CONFIG_H */<|MERGE_RESOLUTION|>--- conflicted
+++ resolved
@@ -408,20 +408,12 @@
 	DROP_EXTERNAL_TCP,
 	SRC_ICMP6ERRS_BETTER,
 	F_ARGS,
+	HANDLE_RST_DURING_FIN_RCV,
 	UDP_TIMEOUT,
 	ICMP_TIMEOUT,
 	TCP_EST_TIMEOUT,
 	TCP_TRANS_TIMEOUT,
 	FRAGMENT_TIMEOUT,
-<<<<<<< HEAD
-=======
-
-	MAX_PKTS,
-	SRC_ICMP6ERRS_BETTER,
-	F_ARGS,
-	HANDLE_RST_DURING_FIN_RCV,
-
->>>>>>> 044ca444
 	BIB_LOGGING,
 	SESSION_LOGGING,
 	MAX_PKTS,
@@ -546,7 +538,6 @@
 
 	union {
 		struct {
-<<<<<<< HEAD
 			/**
 			 * Amend the UDP checksum of incoming IPv4-UDP packets
 			 * when it's zero? Otherwise these packets will be
@@ -578,43 +569,6 @@
 			 * address of an incoming packet.
 			 */
 			struct ipv6_prefix rfc6791_v6_prefix;
-=======
-			/** Maximum time inactive UDP sessions will remain in the DB. */
-			__u64 udp;
-			/** Maximum time inactive ICMP sessions will remain in the DB. */
-			__u64 icmp;
-			/** Maximum time established TCP sessions will remain in the DB. */
-			__u64 tcp_est;
-			/** Maximum time transitory TCP sessions will remain in the DB. */
-			__u64 tcp_trans;
-			/** Maximum time fragments will remain in the DB. */
-			__u64 frag;
-		} ttl;
-
-		/** Use Address-Dependent Filtering? (boolean) */
-		__u8 drop_by_addr;
-		/** Filter ICMPv6 Informational packets? (boolean) */
-		__u8 drop_icmp6_info;
-		/** Drop externally initiated TCP connections? (IPv4 initiated) (boolean) */
-		__u8 drop_external_tcp;
-
-		/** Maximum number of simultaneous TCP connections Jool wil tolerate. */
-		__u64 max_stored_pkts;
-		/** True = issue #132 behaviour. False = RFC 6146 behaviour. (boolean) */
-		__u8 src_icmp6errs_better;
-		/**
-		 * Fields of the packet that will be sent to the F() function.
-		 * (RFC 6056 algorithm 3.)
-		 * See "enum f_args".
-		 */
-		__u8 f_args;
-		/**
-		 * Decrease timer when a FIN packet is received during the
-		 * `V4 FIN RCV` or `V6 FIN RCV` states? (boolean)
-		 * https://github.com/NICMx/Jool/issues/212
-		 */
-		__u8 handle_rst_during_fin_rcv;
->>>>>>> 044ca444
 
 		} siit;
 		struct {
@@ -632,6 +586,12 @@
 			 * See "enum f_args".
 			 */
 			__u8 f_args;
+			/**
+			 * Decrease timer when a FIN packet is received during the
+			 * `V4 FIN RCV` or `V6 FIN RCV` states?
+			 * https://github.com/NICMx/Jool/issues/212
+			 */
+			config_bool handle_rst_during_fin_rcv;
 		} nat64;
 	};
 };
