#ifndef _JOOL_COMMON_CONFIG_H
#define _JOOL_COMMON_CONFIG_H

/**
 * @file
 * Elements visible to both the kernel module and the userspace application, and which they use to
 * communicate with each other.
 *
 * If you see a "__u8", keep in mind it might be intended as a boolean. sizeof(bool) is
 * implementation defined, which is unacceptable because these structures define a communication
 * protocol.
 *
 * @author Miguel Gonzalez
 * @author Alberto Leiva
 */

#include "nat64/common/types.h"
#include "nat64/common/xlat.h"

/**
 * ID of Netlink messages Jool listens to.
 * This value was chosen at random, if I remember correctly.
 * TODO you sure this is sane? 0x22 > 32.
 */
#define MSG_TYPE_JOOL (0x20 + 2)
#define MSG_TYPE_JOOL_DONE (0x20+4)
/**
 * ID of messages intended to return configuration to userspace.
 * ("set config" is intended to be read from the kernel's perspective).
 * This exists as an attempt to match Netlink's conventions; Jool doesn't really care about it.
 */
#define MSG_SETCFG		0x11
/**
 * ID of messages intended to update configuration.
 * ("get config" is intended to be read from the kernel's perspective).
 * This exists as an attempt to match Netlink's conventions; Jool doesn't really care about it.
 *
 * TODO (fine) Looks like nobody is using this. Jool's alignment to Netlink's conventions should
 * probably be rethought.
 */
#define MSG_GETCFG		0x12

enum config_mode {
	/** The current message is talking about global configuration values. */
	MODE_GLOBAL = (1 << 0),
	/** The current message is talking about the IPv6 pool. */
	MODE_POOL6 = (1 << 1),
	/** The current message is talking about the IPv4 pool. */
	MODE_POOL4 = (1 << 2),
	/** The current message is talking about the blacklisted addresses pool. */
	MODE_BLACKLIST = (1 << 8),
	/** The current message is talking about the RFC6791 pool. */
	MODE_RFC6791 = (1 << 7),
	/** The current message is talking about the EAMT. */
	MODE_EAMT = (1 << 6),
	/** The current message is talking about the Binding Information Bases. */
	MODE_BIB = (1 << 3),
	/** The current message is talking about the session tables. */
	MODE_SESSION = (1 << 4),
	/** The current message is talking about log times for benchmark. */
	MODE_LOGTIME = (1 << 5),
<<<<<<< HEAD
	/** The current message is talking about the JSON configuration file */
	MODE_PARSE_FILE = (1 << 9)
=======
	/** The current message is talking about synchronization entries.*/
	MODE_JOOLD = (1 << 10)
>>>>>>> b1b1126b
};

/**
 * @{
 * Allowed operations for the mode mentioned in the name.
 * eg. BIB_OPS = Allowed operations for BIB requests.
 */
#define DATABASE_OPS (OP_DISPLAY | OP_COUNT | OP_ADD | OP_REMOVE | OP_FLUSH)

#define GLOBAL_OPS (OP_DISPLAY | OP_UPDATE)
#define POOL6_OPS (DATABASE_OPS)
#define POOL4_OPS (DATABASE_OPS)
#define BLACKLIST_OPS (DATABASE_OPS)
#define RFC6791_OPS (DATABASE_OPS)
#define EAMT_OPS (DATABASE_OPS)
#define BIB_OPS (DATABASE_OPS & ~OP_FLUSH)
#define SESSION_OPS (OP_DISPLAY | OP_COUNT)
#define LOGTIME_OPS (OP_DISPLAY)
/**
 * @}
 */

enum config_operation {
	/** The userspace app wants to print the stuff being requested. */
	OP_DISPLAY = (1 << 0),
	/** The userspace app wants to print the number of records in the table being requested. */
	OP_COUNT = (1 << 1),
	/** The userspace app wants to add an element to the table being requested. */
	OP_ADD = (1 << 2),
	/* The userspace app wants to edit some value. */
	OP_UPDATE = (1 << 3),
	/** The userspace app wants to delete an element from the table being requested. */
	OP_REMOVE = (1 << 4),
	/* The userspace app wants to clear some table. */
	OP_FLUSH = (1 << 5),
};

struct global_bits {
	__u8 manually_enabled;
	__u8 address_dependent_filtering;
	__u8 drop_icmpv6_info;
	__u8 drop_externally_initiated_tcp;
	__u8 udp_timeout;
	__u8 tcp_est_timeout;
	__u8 tcp_trans_timeout;
	__u8 icmp_timeout;
	__u8 fragment_arrival_timeout;
	__u8 maximum_simultaneous_opens;
	__u8 source_icmpv6_errors_better;
	__u8 logging_bib;
	__u8 logging_session;
	__u8 zeroize_traffic_class;
	__u8 override_tos;
	__u8 tos;
	__u8 mtu_plateaus;
	__u8 amend_udp_checksum_zero;
	__u8 randomize_rfc6791_addresses;
};

enum parse_section {
	SEC_GLOBAL = 1,
	SEC_POOL6 = 2,
	SEC_POOL4 = 4,
	SEC_BIB = 8,
	SEC_DONE = 16,
	SEC_EAMT = 32,
	SEC_BLACKLIST = 64,
	SEC_POOL6791 = 128,
	SEC_INIT = 256
};

enum parse_entries_size {
	POOL4_ENTRY_SIZE = 16,
	BIB_ENTRY_SIZE = 25,
	EAMT_ENTRY_SIZE = 22,
	BLACKLIST_ENTRY_SIZE = 5,
	POOL6791_ENTRY_SIZE = 5
};

/**
 * @{
 * Allowed modes for the operation mentioned in the name.
 * eg. DISPLAY_MODES = Allowed modes for display operations.
 */
#define POOL_MODES (MODE_POOL6 | MODE_POOL4 | MODE_BLACKLIST | MODE_RFC6791)
#define TABLE_MODES (MODE_EAMT | MODE_BIB | MODE_SESSION)

#define DISPLAY_MODES (MODE_GLOBAL | POOL_MODES | TABLE_MODES | MODE_LOGTIME)
#define COUNT_MODES (POOL_MODES | TABLE_MODES)
#define ADD_MODES (POOL_MODES | MODE_EAMT | MODE_BIB)
#define REMOVE_MODES (POOL_MODES | MODE_EAMT | MODE_BIB)
#define FLUSH_MODES (POOL_MODES | MODE_EAMT)
#define UPDATE_MODES (MODE_GLOBAL | MODE_PARSE_FILE)

#define SIIT_MODES (MODE_GLOBAL | MODE_POOL6 | MODE_BLACKLIST | MODE_RFC6791 \
		| MODE_EAMT | MODE_LOGTIME | MODE_PARSE_FILE)
#define NAT64_MODES (MODE_GLOBAL | MODE_POOL6 | MODE_POOL4 | MODE_BIB \
		| MODE_SESSION | MODE_LOGTIME | MODE_PARSE_FILE)
/**
 * @}
 */

/**
 * Prefix to all user-to-kernel messages.
 * Indicates what the rest of the message contains.
 */
struct request_hdr {
	/** Protocol magic header (always "jool"). */
	char magic[4];
	/** Translation type (SIIT or NAT64) */
	char type;
	/** Jool's version. */
	__u32 version;
	/** Size of the message. Includes header (this one) and payload. */
	__u32 length;
	/** See "enum config_mode". */
	__u16 mode;
	/** See "enum config_operation". */
	__u8 operation;
};

static inline void init_request_hdr(struct request_hdr *hdr, __u32 length,
		enum config_mode mode, enum config_operation operation)
{
	hdr->magic[0] = 'j';
	hdr->magic[1] = 'o';
	hdr->magic[2] = 'o';
	hdr->magic[3] = 'l';
	hdr->type = xlat_is_nat64() ? 'n' : 's'; /* 'n'at64 or 's'iit. */
	hdr->version = xlat_version();
	hdr->length = length;
	hdr->mode = mode;
	hdr->operation = operation;
}

/**
 * Configuration for the "IPv6 Pool" module.
 */
union request_pool6 {
	struct {
		__u8 prefix_set;
		struct ipv6_prefix prefix;
	} display;
	struct {
		/** The prefix the user wants to add to the pool. */
		struct ipv6_prefix prefix;
	} add;
	struct {
		/** The prefix the user wants to update to the pool. */
		struct ipv6_prefix prefix;
	} update;
	struct {
		/** The prefix the user wants to remove from the pool. */
		struct ipv6_prefix prefix;
		/* Whether the prefix's sessions should be cleared too (false) or not (true). */
		__u8 quick;
	} rm;
	struct {
		/* Whether the sessions tables should also be cleared (false) or not (true). */
		__u8 quick;
	} flush;
};

struct request_pool4_add{
	__u32 mark;
	__u8 proto;
	/** The addresses the user wants to add to the pool. */
	struct ipv4_prefix addrs;
	struct port_range ports;
};

/**
 * Configuration for the "IPv4 Pool" module.
 */
union request_pool4 {
	struct {
		__u8 offset_set;
		struct pool4_sample offset;
	} display;
	struct request_pool4_add add;
	struct {
		__u32 mark;
		__u8 proto;
		/** The addresses the user wants to remove from the pool. */
		struct ipv4_prefix addrs;
		struct port_range ports;
		/* Whether the address's BIB entries and sessions should be cleared too (false) or not (true). */
		__u8 quick;
	} rm;
	struct {
		/* Whether the BIB and the sessions tables should also be cleared (false) or not (true). */
		__u8 quick;
	} flush;
};

union request_pool {
	struct {
		__u8 offset_set;
		struct ipv4_prefix offset;
	} display;
	struct {
		/** The addresses the user wants to add to the pool. */
		struct ipv4_prefix addrs;
	} add;
	struct {
		/** The addresses the user wants to remove from the pool. */
		struct ipv4_prefix addrs;
	} rm;
	struct {
		/* Nothing needed here. */
	} flush;
};

/**
 * Configuration for the "EAM" module.
 */
union request_eamt {
	struct {
		__u8 prefix4_set;
		struct ipv4_prefix prefix4;
	} display;
	struct {
		/* Nothing needed here. */
	} count;
	struct {
		struct ipv6_prefix prefix6;
		struct ipv4_prefix prefix4;
		/* TODO this might have been moved over to the userspace app. */
		__u8 force;
	} add;
	struct {
		__u8 prefix6_set;
		struct ipv6_prefix prefix6;
		__u8 prefix4_set;
		struct ipv4_prefix prefix4;
	} rm;
	struct {
		/* Nothing needed here ATM. */
	} flush;
};

/**
 * Configuration for the "Log time" module.
 */
struct request_logtime {
	__u8 l3_proto;
	__u8 l4_proto;
	union {
		struct {
			/** If this is false, this is the first chunk the app is requesting. (boolean) */
			__u8 iterate;
		} display;
	};
};

/* TODO is this really referenced anywhere? */
struct request_bib_add{
	__u8 l4_proto;
	/** The IPv6 transport address of the entry the user wants to add. */
	struct ipv6_transport_addr addr6;
	/** The IPv4 transport address of the entry the user wants to add. */
	struct ipv4_transport_addr addr4;
};

/**
 * Configuration for the "BIB" module.
 */
struct request_bib {
	/** Table the userspace app wants to display or edit. See enum l4_protocol. */
	__u8 l4_proto;
	union {
		struct {
			__u8 addr4_set;
			/**
			 * Address the userspace app received in the last chunk. Iteration should contiue
			 * from here.
			 */
			struct ipv4_transport_addr addr4;
		} display;
		struct {
			/* Nothing needed here. */
		} count;
		struct {
			/** The IPv6 transport address of the entry the user wants to add. */
			struct ipv6_transport_addr addr6;
			/** The IPv4 transport address of the entry the user wants to add. */
			struct ipv4_transport_addr addr4;
		} add;
		struct {
			/* Is the value if "addr6" set? (boolean) */
			__u8 addr6_set;
			/** The IPv6 transport address of the entry the user wants to remove. */
			struct ipv6_transport_addr addr6;
			/* Is the value if "addr4" set? (boolean) */
			__u8 addr4_set;
			/** The IPv4 transport address of the entry the user wants to remove. */
			struct ipv4_transport_addr addr4;
		} rm;
	};
};

/**
 * Configuration for the "Session DB"'s tables.
 */
struct request_session {
	/** Table the userspace app wants to display. See enum l4_protocol. */
	__u8 l4_proto;
	union {
		struct {
			/** Are remote4 and local4 set? */
			__u8 connection_set;
			/**
			 * Remote node from the connection the userspace app
			 * received in the last chunk. Iteration should continue
			 * from here.
			 */
			struct ipv4_transport_addr remote4;
			/**
			 * Remote IPv6 node's IPv4 mask, from the connection the
			 * userspace app received in the last chunk.
			 * Iteration should continue from here.
			 */
			struct ipv4_transport_addr local4;
		} display;
		struct {
			/* Nothing needed here. */
		} count;
	};
};

/**
 * Indicators of the respective fields in the sessiondb_config structure.
 */
enum global_type {
	/* NAT64 */
	UDP_TIMEOUT,
	ICMP_TIMEOUT,
	TCP_EST_TIMEOUT,
	TCP_TRANS_TIMEOUT,
	FRAGMENT_TIMEOUT,

	MAX_PKTS,
	SRC_ICMP6ERRS_BETTER,

	BIB_LOGGING,
	SESSION_LOGGING,

	DROP_BY_ADDR,
	DROP_ICMP6_INFO,
	DROP_EXTERNAL_TCP,

	/* SIIT */
	COMPUTE_UDP_CSUM_ZERO,
	EAM_HAIRPINNING_MODE,
	RANDOMIZE_RFC6791,

	/* Common */
	RESET_TCLASS,
	RESET_TOS,
	NEW_TOS,
	DF_ALWAYS_ON,
	BUILD_IPV6_FH,
	BUILD_IPV4_ID,
	LOWER_MTU_FAIL,
	MTU_PLATEAUS,
	DISABLE,
	ENABLE,
	ATOMIC_FRAGMENTS,
};

/**
 * A request to edit a miscellaneous configuration value.
 */
union request_global {
	struct {
		/* Nothing needed here. */
	} display;
	struct {
		__u8 type;
		/* The value is given in a variable-sized payload so it's not here. */
	} update;
};

struct response_pool4_count {
	__u32 tables;
	__u64 samples;
	__u64 taddrs;
};

#ifdef BENCHMARK

/**
 * A logtime node entry, from the eyes of userspace.
 *
 * It holds the "struct timespec" which include seconds and nanoseconds, that specific how time
 * the skb need to be translated to IPv6 -> IPv4 or IPv4 -> IPv6.
 */
struct logtime_entry_usr {
	struct timespec time;
};

#endif

/**
 * A BIB entry, from the eyes of userspace.
 *
 * It's a stripped version of "struct bib_entry" and only used when BIB entries need to travel to
 * userspace. For anything else, use "struct bib_entry".
 *
 * See "struct bib_entry" for documentation on the fields.
 */
struct bib_entry_usr {
	struct ipv4_transport_addr addr4;
	struct ipv6_transport_addr addr6;
	__u8 is_static;
};

/**
 * A session entry, from the eyes of userspace.
 *
 * It's a stripped version of "struct session_entry" and only used when sessions need to travel to
 * userspace. For anything else, use "struct session_entry".
 *
 * See "struct session_entry" for documentation on the fields.
 */
struct session_entry_usr {
	struct ipv6_transport_addr remote6;
	struct ipv6_transport_addr local6;
	struct ipv4_transport_addr local4;
	struct ipv4_transport_addr remote4;
	__u64 dying_time;
	__u8 state;
};

/**
 * Explicit Address Mapping definition.
 * Intended to be a row in the Explicit Address Mapping Table, bind an IPv4
 * Prefix to an IPv6 Prefix and vice versa.
 */
struct eamt_entry {
	struct ipv6_prefix prefix6;
	struct ipv4_prefix prefix4;
};

/**
 * A copy of the entire running configuration, excluding databases.
 */
struct global_config {
	/**
	 * Is Jool actually translating?
	 * This depends on several factors depending on stateness, and is not an actual variable Jool
	 * stores; it is computed as it is requested.
	 * Boolean.
	 */
	__u8 jool_status;
	/**
	 * Did the user manually instruct Jool to sit idle?
	 * Boolean.
	 */
	__u8 is_disable;

	/**
	 * "true" if the Traffic Class field of translated IPv6 headers should always be zeroized.
	 * Otherwise it will be copied from the IPv4 header's TOS field.
	 * Boolean.
	 */
	__u8 reset_traffic_class;
	/**
	 * "true" if the Type of Service (TOS) field of translated IPv4 headers should always be set
	 * as "new_tos".
	 * Otherwise it will be copied from the IPv6 header's Traffic Class field.
	 * Boolean.
	 */
	__u8 reset_tos;
	/**
	 * If "reset_tos" is "true", this is the value the translator will always write in the TOS
	 * field of translated IPv4 headers.
	 * If "reset_tos" is "false", then this doesn't do anything.
	 */
	__u8 new_tos;

	struct {
		/**
		 * If "true", the translator will always set translated IPv4 headers' Don't Fragment (DF)
		 * flags as one.
		 * Otherwise the value of the flag will depend on the packet's length.
		 * Boolean.
		 */
		__u8 df_always_on;
		/**
		 * If the incoming IPv4 packet is a fragment, Jool will include a fragment header in the
		 * translated IPv6 packet.
		 * If this is "true", Jool will also include a Fragment Header if DF is false.
		 * Boolean.
		 */
		__u8 build_ipv6_fh;
		/**
		 * Whether translated IPv4 headers' Identification fields should be computed (Either from the
		 * IPv6 fragment header's Identification field or deduced from the packet's length).
		 * Otherwise it will always be set as zero.
		 * Boolean.
		 */
		__u8 build_ipv4_id;
		/**
		 * "true" if the value for MTU fields of outgoing ICMPv6 fragmentation needed packets should
		 * be set as no less than 1280, regardless of MTU plateaus and whatnot.
		 * See RFC 6145 section 6, second approach.
		 * Boolean.
		 */
		__u8 lower_mtu_fail;
	} atomic_frags;

	/**
	 * If the translator detects the source of the incoming packet does not implement RFC 1191,
	 * these are the plateau values used to determine a likely path MTU for outgoing ICMPv6
	 * fragmentation needed packets.
	 * The translator is supposed to pick the greatest plateau value that is less than the incoming
	 * packet's Total Length field.
	 */
	__u16 *mtu_plateaus;
	/** Length of the mtu_plateaus array. */
	__u16 mtu_plateau_count;

	struct {
		/**
		 * Time values in this structure should be read as jiffies in the kernel, milliseconds in
		 * userspace.
		 * The kernel module is responsible for switching units as the the values approach the border.
		 */
		struct {
			/** Maximum time inactive UDP sessions will remain in the DB. */
			__u64 udp;
			/** Maximum time inactive ICMP sessions will remain in the DB. */
			__u64 icmp;
			/** Maximum time established TCP sessions will remain in the DB. */
			__u64 tcp_est;
			/** Maximum time transitory TCP sessions will remain in the DB. */
			__u64 tcp_trans;
			/** Maximum time fragments will remain in the DB. */
			__u64 frag;
		} ttl;

		/** Use Address-Dependent Filtering? (boolean) */
		__u8 drop_by_addr;
		/** Filter ICMPv6 Informational packets? (boolean) */
		__u8 drop_icmp6_info;
		/** Drop externally initiated TCP connections? (IPv4 initiated) (boolean) */
		__u8 drop_external_tcp;

		/** Maximum number of simultaneous TCP connections Jool wil tolerate. */
		__u64 max_stored_pkts;
		/** True = issue #132 behaviour. False = RFC 6146 behaviour. (boolean) */
		__u8 src_icmp6errs_better;

		/** Log BIBs as they are created and destroyed? */
		__u8 bib_logging;
		/** Log sessions as they are created and destroyed? */
		__u8 session_logging;
	} nat64;

	struct {
		/**
		 * Amend the UDP checksum of incoming IPv4-UDP packets when it's zero?
		 * Otherwise these packets will be dropped (because they're illegal in IPv6).
		 * Boolean.
		 */
		__u8 compute_udp_csum_zero;
		/**
		 * Randomize choice of RFC6791 address?
		 * Otherwise it will be set depending on the incoming packet's Hop Limit. See
		 * https://github.com/NICMx/NAT64/issues/130.
		 * Boolean.
		 */
		__u8 randomize_error_addresses;
		/**
		 * How should hairpinning be handled by EAM-translated packets.
		 * See @eam_hairpinning_mode.
		 */
		__u8 eam_hairpin_mode;
	} siit;
};

/**
 * The modes are defined by the latest version of the EAM draft.
 *
 * They are exclusive, so this needn't be considered bit fields.
 */
enum eam_hairpinning_mode {
	EAM_HAIRPIN_OFF = 0,
	EAM_HAIRPIN_SIMPLE = 1,
	EAM_HAIRPIN_INTRINSIC = 2,

#define EAM_HAIRPIN_MODE_COUNT 3
};

/**
 * "struct global_config" has pointers, so if the userspace app wants the configuration,
 * the structure cannot simply be copied to userspace.
 * This translates "config" and its subobjects into a byte array which can then be transformed back
 * using "deserialize_global_config()".
 */
int serialize_global_config(struct global_config *config, bool pools_empty,
		unsigned char **buffer_out, size_t *buffer_len_out);
/**
 * Reverts the work of serialize_translate_config() by creating "config" out of the byte array
 * "buffer".
 */
int deserialize_global_config(void *buffer, __u16 buffer_len, struct global_config *config);


#endif /* _JOOL_COMMON_CONFIG_H */<|MERGE_RESOLUTION|>--- conflicted
+++ resolved
@@ -16,6 +16,14 @@
 
 #include "nat64/common/types.h"
 #include "nat64/common/xlat.h"
+/* TODO really necessary? */
+#ifdef BENCHMARK
+	#ifdef __KERNEL__
+		#include <linux/time.h>
+	#else
+		#include <time.h>
+	#endif
+#endif
 
 /**
  * ID of Netlink messages Jool listens to.
@@ -59,13 +67,10 @@
 	MODE_SESSION = (1 << 4),
 	/** The current message is talking about log times for benchmark. */
 	MODE_LOGTIME = (1 << 5),
-<<<<<<< HEAD
 	/** The current message is talking about the JSON configuration file */
-	MODE_PARSE_FILE = (1 << 9)
-=======
+	MODE_PARSE_FILE = (1 << 9),
 	/** The current message is talking about synchronization entries.*/
-	MODE_JOOLD = (1 << 10)
->>>>>>> b1b1126b
+	MODE_JOOLD = (1 << 10),
 };
 
 /**
@@ -229,6 +234,7 @@
 	} flush;
 };
 
+/* TODO ? */
 struct request_pool4_add{
 	__u32 mark;
 	__u8 proto;
