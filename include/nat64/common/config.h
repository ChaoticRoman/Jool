--- conflicted
+++ resolved
@@ -191,7 +191,6 @@
 	__u16 mode;
 	/** See "enum config_operation". */
 	__u8 operation;
-
 };
 
 static inline void init_request_hdr(struct request_hdr *hdr, __u32 length,
@@ -206,14 +205,12 @@
 	hdr->length = length;
 	hdr->mode = mode;
 	hdr->operation = operation;
-
 }
 
 /**
  * Configuration for the "IPv6 Pool" module.
  */
 union request_pool6 {
-
 	struct {
 		__u8 prefix_set;
 		struct ipv6_prefix prefix;
@@ -236,7 +233,6 @@
 		/* Whether the sessions tables should also be cleared (false) or not (true). */
 		__u8 quick;
 	} flush;
-
 };
 
 /**
@@ -612,12 +608,7 @@
 		/** Drop externally initiated TCP connections? (IPv4 initiated) (boolean) */
 		__u8 drop_external_tcp;
 
-<<<<<<< HEAD
-=======
-		/** Maximum number of simultaneous TCP connections Jool wil tolerate. */
->>>>>>> cb18a059
 		/** True = issue #132 behaviour. False = RFC 6146 behaviour. (boolean) */
-		__u64 max_stored_pkts;
 		__u8 src_icmp6errs_better;
 	} nat64;
 
