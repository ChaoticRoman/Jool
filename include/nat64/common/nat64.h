--- conflicted
+++ resolved
@@ -17,11 +17,7 @@
 #define JOOL_VERSION_MAJOR 3
 #define JOOL_VERSION_MINOR 3
 #define JOOL_VERSION_REV 2
-<<<<<<< HEAD
-#define JOOL_VERSION_DEV 5
-=======
-#define JOOL_VERSION_DEV 3
->>>>>>> f9cf6b44
+#define JOOL_VERSION_DEV 6
 
 /** See http://stackoverflow.com/questions/195975 */
 #define STR_VALUE(arg) #arg
