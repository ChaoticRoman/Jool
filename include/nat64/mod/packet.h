#ifndef _NF_NAT64_PACKET_H
#define _NF_NAT64_PACKET_H

#include <linux/skbuff.h>
#include <linux/netfilter.h>
#include <linux/list.h>
#include <linux/ip.h>
#include <linux/ipv6.h>
#include <net/ipv6.h>
#include <linux/tcp.h>
#include <linux/udp.h>
#include <linux/icmp.h>
#include <linux/icmpv6.h>

#include "nat64/comm/types.h"

/**
 * @file
 * Validations over network and transport headers. The rest of the module tends to assume these
 * have been performed already, so it's a mandatory second step (first being linearization).
 *
 * Some of the functions from the kernel (eg. ip_rcv()) already cover the network header
 * validations, so they might seem unnecesary. But the kernel does change sporadically, so I'd
 * rather keep them JIC.
 *
 * On the other hand, the transport header checks are a must, since the packet hasn't reached the
 * kernel's transport layer when the module kicks in.
 */

enum verdict {
	/** No problems thus far, processing of the packet can continue. */
	VER_CONTINUE = -1,
	/** Packet is not meant for translation. Please hand it to the local host. */
	VER_ACCEPT = NF_ACCEPT,
	/** Packet is invalid and should be dropped. */
	VER_DROP = NF_DROP,
	VER_STOLEN = NF_STOLEN,
};

/**
 * Validates the lengths and checksums of skb's IPv4 and transport headers.
 *
 * @param skb packet to validate.
 * @return validation result.
 */
enum verdict validate_skb_ipv4(struct sk_buff *skb);

/**
 * Validates the lengths and checksums of skb's IPv6 and transport headers.
 *
 * @param skb packet to validate.
 * @return validation result.
 */
enum verdict validate_skb_ipv6(struct sk_buff *skb);


int pkt_init(void);
void pkt_destroy(void);


__u16 is_dont_fragment_set(struct iphdr *hdr);
__u16 is_more_fragments_set_ipv6(struct frag_hdr *hdr);
__u16 is_more_fragments_set_ipv4(struct iphdr *hdr);
__u16 is_dont_fragment_set(struct iphdr *hdr);
__u16 get_fragment_offset_ipv6(struct frag_hdr *hdr);
__u16 get_fragment_offset_ipv4(struct iphdr *hdr);
__be16 build_ipv6_frag_off_field(__u16 more_fragments, __u16 fragment_offset);
__be16 build_ipv4_frag_off_field(__u16 dont_fragment, __u16 more_fragments, __u16 fragment_offset);


struct fragment {
	struct sk_buff *skb;

	struct {
		enum l3_proto proto;
		int len;
		void *ptr;
		bool ptr_needs_kfree;
	} l3_hdr;

	struct {
		enum l4_proto proto;
		int len;
		void *ptr;
		bool ptr_needs_kfree;
	} l4_hdr;

	struct {
		int len;
		void *ptr;
		bool ptr_needs_kfree;
	} payload;

	/** De la lista de packet.fragments. */
	struct list_head next;
};

enum verdict frag_create_ipv6(struct sk_buff *skb, struct fragment **frag_out);
enum verdict frag_create_ipv4(struct sk_buff *skb, struct fragment **frag_out);
void frag_init(struct fragment *);
enum verdict frag_create_skb(struct fragment *);

struct ipv6hdr *frag_get_ipv6_hdr(struct fragment *);
struct frag_hdr *frag_get_fragment_hdr(struct fragment *frag);
struct iphdr *frag_get_ipv4_hdr(struct fragment *);
struct tcphdr *frag_get_tcp_hdr(struct fragment *);
struct udphdr *frag_get_udp_hdr(struct fragment *);
struct icmp6hdr *frag_get_icmp6_hdr(struct fragment *);
struct icmphdr *frag_get_icmp4_hdr(struct fragment *);
unsigned char *frag_get_payload(struct fragment *);

void frag_print(struct fragment *frag);

void frag_kfree(struct fragment *);

struct packet {
	struct list_head fragments;
	struct fragment *first_fragment; /* TODO recordatorio: No hemos seteado esto en el de salida. */

	/** Si es cero, no sabemos todavía el tamaño total. */
	u16 total_bytes;
	u16 current_bytes;
	u32 fragment_id;
	/* In milliseconds. */
	unsigned int dying_time;

<<<<<<< HEAD
	// TODO recordatorio: No hemos seteado esto en el de salida.
	enum l3_proto proto;
	union {
		struct {
			struct in6_addr src, dst;
		} ipv6;
		struct {
			struct in_addr src, dst;
		} ipv4;
	} addr;

=======
>>>>>>> e463b54d
	struct list_head pkt_list_node;
};

unsigned int pkt_get_fragment_timeout(void);
void pkt_add_frag_ipv6(struct packet *pkt, struct fragment *frag);
void pkt_add_frag_ipv4(struct packet *pkt, struct fragment *frag);
struct packet *pkt_create_ipv6(struct fragment *frag);
struct packet *pkt_create_ipv4(struct fragment *frag);
bool pkt_is_complete(struct packet *pkt);
void pkt_kfree(struct packet *pkt, bool free_pkt);

inline enum l3_proto pkt_get_l3proto(struct packet *pkt);
inline enum l4_proto pkt_get_l4proto(struct packet *pkt);
inline void pkt_get_ipv4_src_addr(struct packet *pkt, struct in_addr *result);
inline void pkt_get_ipv4_dst_addr(struct packet *pkt, struct in_addr *result);
inline struct in6_addr *pkt_get_ipv6_src_addr(struct packet *pkt);
inline struct in6_addr *pkt_get_ipv6_dst_addr(struct packet *pkt);

#endif /* _NF_NAT64_PACKET_H */<|MERGE_RESOLUTION|>--- conflicted
+++ resolved
@@ -58,7 +58,6 @@
 void pkt_destroy(void);
 
 
-__u16 is_dont_fragment_set(struct iphdr *hdr);
 __u16 is_more_fragments_set_ipv6(struct frag_hdr *hdr);
 __u16 is_more_fragments_set_ipv4(struct iphdr *hdr);
 __u16 is_dont_fragment_set(struct iphdr *hdr);
@@ -124,20 +123,6 @@
 	/* In milliseconds. */
 	unsigned int dying_time;
 
-<<<<<<< HEAD
-	// TODO recordatorio: No hemos seteado esto en el de salida.
-	enum l3_proto proto;
-	union {
-		struct {
-			struct in6_addr src, dst;
-		} ipv6;
-		struct {
-			struct in_addr src, dst;
-		} ipv4;
-	} addr;
-
-=======
->>>>>>> e463b54d
 	struct list_head pkt_list_node;
 };
 
