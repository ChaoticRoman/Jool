--- conflicted
+++ resolved
@@ -2,14 +2,11 @@
 #define _JOOL_UNIT_VALIDATOR_H
 
 #include <linux/icmp.h>
+#include "nat64/mod/types.h"
 #include "nat64/mod/packet.h"
 
-<<<<<<< HEAD
+
 bool validate_fragment_count(struct sk_buff *skb, int expected_count);
-=======
-
-bool validate_fragment_count(struct packet *pkt, int expected_count);
->>>>>>> 54fc02dd
 
 bool validate_cb_l3(struct sk_buff *skb, l3_protocol l3proto, int len);
 bool validate_cb_l4(struct sk_buff *skb, l4_protocol l4proto, int len);
