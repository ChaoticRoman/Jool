#ifndef _JOOL_COMM_CONFIG_PROTO_H
#define _JOOL_COMM_CONFIG_PROTO_H

/**
 * @file
 * Elements visible to both the kernel module and the userspace application, and which they use to
 * communicate with each other.
 *
 * If you see a "__u8", keep in mind it might be intended as a boolean. sizeof(bool) is
 * implementation defined, which is unacceptable because these structures define a communication
 * protocol.
 *
 * @author Miguel Gonzalez
 * @author Alberto Leiva
 */

#include <linux/types.h>
#include "nat64/comm/types.h"


/**
 * ID of Netlink messages Jool listens to.
 * This value was chosen at random, if I remember correctly.
 */
#define MSG_TYPE_JOOL (0x10 + 2)

/**
 * ID of messages intended to return configuration to userspace.
 * ("set config" is intended to be read from the kernel's perspective).
 * This exists as an attempt to match Netlink's conventions; Jool doesn't really care about it.
 */
#define MSG_SETCFG		0x11
/**
 * ID of messages intended to update configuration.
 * ("get config" is intended to be read from the kernel's perspective).
 * This exists as an attempt to match Netlink's conventions; Jool doesn't really care about it.
 *
 * TODO (fine) Looks like nobody is using this. Jool's alignment to Netlink's conventions should
 * probably be rethought.
 */
#define MSG_GETCFG		0x12

enum config_mode {
	/** The current message is talking about the IPv6 pool. */
	MODE_POOL6 = (1 << 1),
	/** The current message is talking about the IPv4 pool. */
	MODE_POOL4 = (1 << 2),
	/** The current message is talking about the Binding Information Bases. */
	MODE_BIB = (1 << 3),
	/** The current message is talking about the session tables. */
	MODE_SESSION = (1 << 4),
	/** The current message is talking about general configuration values. */
	MODE_GENERAL = (1 << 0),
};

#define POOL6_OPS (OP_DISPLAY | OP_COUNT | OP_ADD | OP_REMOVE | OP_FLUSH)
#define POOL4_OPS (OP_DISPLAY | OP_COUNT | OP_ADD | OP_REMOVE | OP_FLUSH)
#define BIB_OPS (OP_DISPLAY | OP_COUNT | OP_ADD | OP_REMOVE)
#define SESSION_OPS (OP_DISPLAY | OP_COUNT)
#define GENERAL_OPS (OP_DISPLAY | OP_UPDATE)

enum config_operation {
	/** The userspace app wants to print the stuff being requested. */
	OP_DISPLAY = (1 << 0),
	/** The userspace app wants to print the number of records in the table being requested. */
	OP_COUNT = (1 << 1),
	/** The userspace app wants to add an element to the table being requested. */
	OP_ADD = (1 << 2),
	/* The userspace app wants to edit some value. */
	OP_UPDATE = (1 << 3),
	/** The userspace app wants to delete an element from the table being requested. */
	OP_REMOVE = (1 << 4),
	/* The userspace app wants to clear some table. */
	OP_FLUSH = (1 << 5),
};

#define DISPLAY_MODES (MODE_POOL6 | MODE_POOL4 | MODE_BIB | MODE_SESSION | MODE_GENERAL)
#define COUNT_MODES (MODE_POOL6 | MODE_POOL4 | MODE_BIB | MODE_SESSION)
#define ADD_MODES (MODE_POOL6 | MODE_POOL4 | MODE_BIB)
#define UPDATE_MODES (MODE_GENERAL)
#define REMOVE_MODES (MODE_POOL6 | MODE_POOL4 | MODE_BIB)
#define FLUSH_MODES (MODE_POOL6 | MODE_POOL4)

/**
 * Prefix to all user-to-kernel messages.
 * Indicates what the rest of the message contains.
 */
struct request_hdr {
	/** Size of the message. Includes header (this one) and payload. */
	__u32 length;
	/** See "enum config_mode". */
	__u8 mode;
	/** See "enum config_operation". */
	__u8 operation;
};

/**
 * Configuration for the "IPv6 Pool" module.
 */
union request_pool6 {
	struct {
		/* Nothing needed here ATM. */
	} display;
	struct {
		/** The prefix the user wants to add to the pool. */
		struct ipv6_prefix prefix;
	} add;
	struct {
		/** The prefix the user wants to remove from the pool. */
		struct ipv6_prefix prefix;
		/* Whether the prefix's sessions should be cleared too (false) or not (true). */
		__u8 quick;
	} remove;
	struct {
		/* Whether the sessions tables should also be cleared (false) or not (true). */
		__u8 quick;
	} flush;
};

/**
 * Configuration for the "IPv4 Pool" module.
 */
union request_pool4 {
	struct {
		/* Nothing needed there ATM. */
	} display;
	struct {
		/** The address the user wants to add to the pool. */
		struct in_addr addr;
	} add;
	struct {
		/** The address the user wants to remove from the pool. */
		struct in_addr addr;
		/* Whether the address's BIB entries and sessions should be cleared too (false) or not (true). */
		__u8 quick;
	} remove;
	struct {
		/* Whether the BIB and the sessions tables should also be cleared (false) or not (true). */
		__u8 quick;
	} flush;
};

/**
 * Configuration for the "BIB" module.
 */
struct request_bib {
	/**
	 * Table the userspace app wants to display or edit.
	 * Actually intended to be a l4_protocol (enum), but enum lengths are implementation-defined.
	 */
	__u8 l4_proto;
	union {
		struct {
			/** If this is false, this is the first chunk the app is requesting. (boolean) */
			__u8 iterate;
			/**
			 * Address the userspace app received in the last chunk. Iteration should contiue
			 * from here.
			 */
			struct ipv4_tuple_address addr4;
		} display;
		struct {
			/* Nothing needed here. */
		} count;
		struct {
			/** The IPv6 transport address of the entry the user wants to add. */
			struct ipv6_tuple_address addr6;
			/** The IPv4 transport address of the entry the user wants to add. */
			struct ipv4_tuple_address addr4;
		} add;
		struct {
			/* Is the value if "addr6" set? (boolean) */
			__u8 addr6_set;
			/** The IPv6 transport address of the entry the user wants to remove. */
			struct ipv6_tuple_address addr6;
			/* Is the value if "addr4" set? (boolean) */
			__u8 addr4_set;
			/** The IPv4 transport address of the entry the user wants to remove. */
			struct ipv4_tuple_address addr4;
		} remove;
	};
};

/**
 * Configuration for the "Session DB"'s tables.
 * Only the "OP_DISPLAY" and "OP_COUNT" operations make sense in this module.
 */
struct request_session {
	/**
	 * Table the userspace app wants to display.
	 * Actually intended to be a l4_protocol (enum), but enum lengths are implementation-defined.
	 */
	__u8 l4_proto;
	union {
		struct {
			/** If this is false, this is the first chunk the app is requesting. (boolean) */
			__u8 iterate;
			/**
			 * Address the userspace app received in the last chunk. Iteration should contiue
			 * from here.
			 */
			struct ipv4_tuple_address addr4;
		} display;
		struct {
			/* Nothing needed here. */
		} count;
	};
};

enum sessiondb_type {
	UDP_TIMEOUT,
	ICMP_TIMEOUT,
	TCP_EST_TIMEOUT,
	TCP_TRANS_TIMEOUT,
};

/**
 * Configuration of the "Session DB" module.
 */
struct sessiondb_config {
	struct {
		/** Maximum number of seconds inactive UDP sessions will remain in the DB. */
		__u64 udp;
		/** Maximum number of seconds inactive ICMP sessions will remain in the DB. */
		__u64 icmp;
		/** Max number of seconds established and inactive TCP sessions will remain in the DB. */
		__u64 tcp_est;
		/** Max number of seconds transitory and inactive TCP sessions will remain in the DB. */
		__u64 tcp_trans;
	} ttl;
};

enum filtering_type {
	DROP_BY_ADDR,
	DROP_ICMP6_INFO,
	DROP_EXTERNAL_TCP,
};

/**
 * Configuration for the "Filtering and Updating" module.
 */
struct filtering_config {
	/** Use Address-Dependent Filtering? (boolean) */
	__u8 drop_by_addr;
	/** Filter ICMPv6 Informational packets? (boolean) */
	__u8 drop_icmp6_info;
	/** Drop externally initiated TCP connections? (IPv4 initiated) (boolean) */
	__u8 drop_external_tcp;
};

<<<<<<< HEAD
enum translate_type {
	RESET_TCLASS,
	RESET_TOS,
	NEW_TOS,
	DF_ALWAYS_ON,
	BUILD_IPV4_ID,
	LOWER_MTU_FAIL,
	MTU_PLATEAUS,
	MIN_IPV6_MTU,
=======
struct pktqueue_config {
	unsigned int max_pkts;
};

/**
 * This exists because of historical reasons. The timeouts used to be part of Filtering; we moved
 * that to the session database, but we kept the interface of the userspace application.
 * (so the user configures the session DB via filtering).
 */
struct full_filtering_config {
	struct filtering_config filtering;
	struct sessiondb_config sessiondb;
>>>>>>> 49c208d7
};

/**
 * Configuration for the "Translate the packet" module.
 *
 * Several of the fields here are intended to be booleans, but sizeof(bool) is implementation
 * defined, which is unacceptable because this is part of a communication protocol.
 */
struct translate_config {
	/**
	 * "true" if the Traffic Class field of translated IPv6 headers should always be set to zero.
	 * Otherwise it will be copied from the IPv4 header's TOS field.
	 * Boolean.
	 */
	__u8 reset_traffic_class;
	/**
	 * "true" if the Type of Service (TOS) field of translated IPv4 headers should always be set
	 * to "new_tos".
	 * Otherwise it will be copied from the IPv6 header's Traffic Class field.
	 * Boolean.
	 */
	__u8 reset_tos;
	/**
	 * If "reset_tos" is "true", this is the value the translator will always write in the TOS
	 * field of translated IPv4 headers.
	 * If "reset_tos" is "false", then this doesn't do anything.
	 */
	__u8 new_tos;
	/**
	 * If "true", the translator will always set translated IPv4 headers' Don't Fragment (DF)
	 * flags as one.
	 * Otherwise the flag will be set depending on the packet's length.
	 * Boolean.
	 */
	__u8 df_always_on;
	/**
	 * Whether translated IPv4 headers' Identification fields should be computed (Either from the
	 * IPv6 fragment header's Identification field or deduced from the packet's length).
	 * Otherwise it will always be set as zero.
	 * Boolean.
	 */
	__u8 build_ipv4_id;
	/**
	 * "true" if the value for MTU fields of outgoing ICMPv6 fragmentation needed packets should
	 * be set as no less than 1280, regardless of MTU plateaus and whatnot.
	 * See RFC 6145 section 6, second approach.
	 * Boolean.
	 */
	__u8 lower_mtu_fail;
	/** Length of the mtu_plateaus array. */
	__u16 mtu_plateau_count;
	/**
	 * If the translator detects the source of the incoming packet does not implement RFC 1191,
	 * these are the plateau values used to determine a likely path MTU for outgoing ICMPv6
	 * fragmentation needed packets.
	 * The translator is supposed to pick the greatest plateau value that is less than the incoming
	 * packet's Total Length field.
	 */
	__u16 *mtu_plateaus;
	/**
	 * The smallest MTU in the IPv6 side. Jool will ensure that packets traveling from 4 to 6 will
	 * be no bigger than this amount of bytes.
	 */
	__u16 min_ipv6_mtu;
};

enum general_module {
	SESSIONDB,
	FILTERING,
	TRANSLATE,
};

union request_general {
	struct {
		/* Nothing needed here. */
	} display;
	struct {
		__u8 module;
		__u8 type;
		/* The value is given in a variable-sized payload so it's not here. */
	} update;
};

/**
 * A BIB entry, from the eyes of userspace.
 *
 * It's a stripped version of "struct bib_entry" and only used when BIB entries need to travel to
 * userspace. For anything else, use "struct bib_entry".
 *
 * See "struct bib_entry" for documentation on the fields.
 */
struct bib_entry_usr {
	struct ipv4_tuple_address addr4;
	struct ipv6_tuple_address addr6;
	__u8 is_static;
};

/**
 * A session entry, from the eyes of userspace.
 *
 * It's a stripped version of "struct session_entry" and only used when sessions need to travel to
 * userspace. For anything else, use "struct session_entry".
 *
 * See "struct session_entry" for documentation on the fields.
 */
struct session_entry_usr {
	struct ipv6_pair addr6;
	struct ipv4_pair addr4;
	__u64 dying_time;
	__u8 l4_proto;
};

struct response_general {
	struct sessiondb_config sessiondb;
	struct filtering_config filtering;
	struct translate_config translate;
};

/**
 * "struct general_config" has pointers, so if the userspace app wants the configuration,
 * the structure cannot simply be copied to userspace.
 * This translates "config" and its subobjects into a byte array which can then be transformed back
 * using "deserialize_general_config()".
 */
int serialize_general_config(struct response_general *config, unsigned char **buffer_out,
		size_t *buffer_len_out);
/**
 * Reverts the work of serialize_translate_config() by creating "config" out of the byte array
 * "buffer".
 */
int deserialize_general_config(void *buffer, __u16 buffer_len, struct response_general *config);


#endif /* _JOOL_COMM_CONFIG_PROTO_H */<|MERGE_RESOLUTION|>--- conflicted
+++ resolved
@@ -230,6 +230,14 @@
 	} ttl;
 };
 
+enum pktqueue_type {
+	MAX_PKTS,
+};
+
+struct pktqueue_config {
+	unsigned int max_pkts;
+};
+
 enum filtering_type {
 	DROP_BY_ADDR,
 	DROP_ICMP6_INFO,
@@ -248,7 +256,6 @@
 	__u8 drop_external_tcp;
 };
 
-<<<<<<< HEAD
 enum translate_type {
 	RESET_TCLASS,
 	RESET_TOS,
@@ -258,20 +265,6 @@
 	LOWER_MTU_FAIL,
 	MTU_PLATEAUS,
 	MIN_IPV6_MTU,
-=======
-struct pktqueue_config {
-	unsigned int max_pkts;
-};
-
-/**
- * This exists because of historical reasons. The timeouts used to be part of Filtering; we moved
- * that to the session database, but we kept the interface of the userspace application.
- * (so the user configures the session DB via filtering).
- */
-struct full_filtering_config {
-	struct filtering_config filtering;
-	struct sessiondb_config sessiondb;
->>>>>>> 49c208d7
 };
 
 /**
@@ -386,6 +379,7 @@
 
 struct response_general {
 	struct sessiondb_config sessiondb;
+	struct pktqueue_config pktqueue;
 	struct filtering_config filtering;
 	struct translate_config translate;
 };
