--- conflicted
+++ resolved
@@ -42,50 +42,44 @@
 
 enum config_mode {
 	/** The current message is talking about the IPv6 pool. */
-	MODE_POOL6 = (1 << 0),
+	MODE_POOL6 = (1 << 1),
 	/** The current message is talking about the IPv4 pool. */
-	MODE_POOL4 = (1 << 1),
+	MODE_POOL4 = (1 << 2),
 	/** The current message is talking about the Binding Information Bases. */
-	MODE_BIB = (1 << 2),
+	MODE_BIB = (1 << 3),
 	/** The current message is talking about the session tables. */
-	MODE_SESSION = (1 << 3),
-	/** The current message wants to change some general configuration value. */
-	MODE_GENERAL = 0,
-};
-
-#define POOL6_OPS (OP_DISPLAY | OP_COUNT | OP_ADD | OP_REMOVE)
-#define POOL4_OPS (OP_DISPLAY | OP_COUNT | OP_ADD | OP_REMOVE)
+	MODE_SESSION = (1 << 4),
+	/** The current message is talking about general configuration values. */
+	MODE_GENERAL = (1 << 0),
+};
+
+#define POOL6_OPS (OP_DISPLAY | OP_COUNT | OP_ADD | OP_REMOVE | OP_FLUSH)
+#define POOL4_OPS (OP_DISPLAY | OP_COUNT | OP_ADD | OP_REMOVE | OP_FLUSH)
 #define BIB_OPS (OP_DISPLAY | OP_COUNT | OP_ADD | OP_REMOVE)
 #define SESSION_OPS (OP_DISPLAY | OP_COUNT)
 #define GENERAL_OPS (OP_DISPLAY | OP_UPDATE)
 
 enum config_operation {
-<<<<<<< HEAD
 	/** The userspace app wants to print the stuff being requested. */
-	OP_DISPLAY = 0,
+	OP_DISPLAY = (1 << 0),
 	/** The userspace app wants to print the number of records in the table being requested. */
-	OP_COUNT = (1 << 0),
+	OP_COUNT = (1 << 1),
 	/** The userspace app wants to add an element to the table being requested. */
-	OP_ADD = (1 << 1),
+	OP_ADD = (1 << 2),
 	/* The userspace app wants to edit some value. */
-	OP_UPDATE = (1 << 2),
+	OP_UPDATE = (1 << 3),
 	/** The userspace app wants to delete an element from the table being requested. */
-	OP_REMOVE = (1 << 3),
-};
-=======
-	/* The following apply when mode is pool6, pool4, BIB or session. */
-	OP_DISPLAY,
-	OP_COUNT,
-	OP_ADD,
-	OP_REMOVE,
-	OP_FLUSH
->>>>>>> af6dd79f
+	OP_REMOVE = (1 << 4),
+	/* The userspace app wants to clear some table. */
+	OP_FLUSH = (1 << 5),
+};
 
 #define DISPLAY_MODES (MODE_POOL6 | MODE_POOL4 | MODE_BIB | MODE_SESSION | MODE_GENERAL)
 #define COUNT_MODES (MODE_POOL6 | MODE_POOL4 | MODE_BIB | MODE_SESSION)
 #define ADD_MODES (MODE_POOL6 | MODE_POOL4 | MODE_BIB)
 #define UPDATE_MODES (MODE_GENERAL)
 #define REMOVE_MODES (MODE_POOL6 | MODE_POOL4 | MODE_BIB)
+#define FLUSH_MODES (MODE_POOL6 | MODE_POOL4)
 
 /**
  * Prefix to all user-to-kernel messages.
@@ -108,9 +102,19 @@
 		/* Nothing needed here ATM. */
 	} display;
 	struct {
-		/** The prefix the user wants to add or remove from the pool. */
+		/** The prefix the user wants to add to the pool. */
 		struct ipv6_prefix prefix;
-	} update;
+	} add;
+	struct {
+		/** The prefix the user wants to remove from the pool. */
+		struct ipv6_prefix prefix;
+		/* Whether the prefix's sessions should be cleared too (false) or not (true). */
+		__u8 quick;
+	} remove;
+	struct {
+		/* Whether the sessions tables should also be cleared (false) or not (true). */
+		__u8 quick;
+	} flush;
 };
 
 /**
@@ -121,9 +125,19 @@
 		/* Nothing needed there ATM. */
 	} display;
 	struct {
-		/** The address the user wants to add or remove from the pool. */
+		/** The address the user wants to add to the pool. */
 		struct in_addr addr;
-	} update;
+	} add;
+	struct {
+		/** The address the user wants to remove from the pool. */
+		struct in_addr addr;
+		/* Whether the address's BIB entries and sessions should be cleared too (false) or not (true). */
+		__u8 quick;
+	} remove;
+	struct {
+		/* Whether the BIB and the sessions tables should also be cleared (false) or not (true). */
+		__u8 quick;
+	} flush;
 };
 
 /**
@@ -164,9 +178,6 @@
 			/** The IPv4 transport address of the entry the user wants to remove. */
 			struct ipv4_tuple_address addr4;
 		} remove;
-		struct {
-			/* Nothing needed here. */
-		} clear;
 	};
 };
 
@@ -323,7 +334,6 @@
 		/* Nothing needed here. */
 	} display;
 	struct {
-<<<<<<< HEAD
 		__u8 module;
 		__u8 type;
 		/* The value is given in a variable-sized payload so it's not here. */
@@ -342,33 +352,6 @@
 	struct ipv4_tuple_address addr4;
 	struct ipv6_tuple_address addr6;
 	__u8 is_static;
-=======
-		struct ipv6_prefix prefix;
-	} add;
-	struct {
-		struct ipv6_prefix prefix;
-		__u8 quick;
-	} remove;
-	struct {
-		__u8 quick;
-	} flush;
-};
-
-union request_pool4 {
-	struct {
-		/* Nothing needed there ATM. */
-	} display;
-	struct {
-		struct in_addr addr;
-	} add;
-	struct {
-		struct in_addr addr;
-		__u8 quick;
-	} remove;
-	struct {
-		__u8 quick;
-	} flush;
->>>>>>> af6dd79f
 };
 
 /**
