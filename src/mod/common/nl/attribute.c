--- conflicted
+++ resolved
@@ -404,20 +404,14 @@
 	memcpy(&field, serialized, sizeof(field));			\
 	serialized += sizeof(field);
 
-int jnla_get_session(struct nlattr *attr, char const *name,
+int jnla_get_session_joold(struct nlattr *attr, char const *name,
 		struct bib_config *config, struct session_entry *entry)
 {
-<<<<<<< HEAD
 	__u8 *serialized;
 	__be32 tmp32;
 	__be16 tmp16;
 	__u16 __tmp16;
 	unsigned long expiration;
-=======
-	struct nlattr *attrs[JNLASE_COUNT];
-	__u8 u8;
-	__u32 expiration;
->>>>>>> 7f08c42c
 	int error;
 
 	error = validate_null(attr, name);
@@ -433,7 +427,6 @@
 	memset(entry, 0, sizeof(*entry));
 	serialized = nla_data(attr);
 
-<<<<<<< HEAD
 	READ_RAW(serialized, entry->src6.l3);
 	READ_RAW(serialized, entry->dst6.l3);
 	READ_RAW(serialized, entry->src4.l3);
@@ -445,60 +438,24 @@
 	entry->dst6.l4 = ntohs(tmp16);
 	READ_RAW(serialized, tmp16);
 	entry->src4.l4 = ntohs(tmp16);
+
 	READ_RAW(serialized, tmp16);
 	__tmp16 = ntohs(tmp16);
-
-	entry->dst4.l3.s_addr = entry->dst6.l3.s6_addr32[3];
-	entry->dst4.l4 = entry->dst6.l4;
-
 	entry->proto = (__tmp16 >> 5) & 3;
 	entry->state = (__tmp16 >> 2) & 7;
 	entry->timer_type = __tmp16 & 3;
-=======
-	error = jnla_get_taddr6(attrs[JNLASE_SRC6], "IPv6 source address",
-			&entry->src6);
-	if (error)
-		return error;
-	error = jnla_get_taddr6(attrs[JNLASE_DST6], "IPv6 destination address",
-			&entry->dst6);
-	if (error)
-		return error;
-	error = jnla_get_taddr4(attrs[JNLASE_SRC4], "IPv4 source address",
-			&entry->src4);
-	if (error)
-		return error;
-	error = jnla_get_taddr4(attrs[JNLASE_DST4], "IPv4 destination address",
-			&entry->dst4);
-	if (error)
-		return error;
-
-	error = jnla_get_u8(attrs[JNLASE_PROTO], "Protocol", &u8);
-	if (error)
-		return error;
-	entry->proto = u8;
-	error = jnla_get_u8(attrs[JNLASE_STATE], "State", &u8);
-	if (error)
-		return error;
-	entry->state = u8;
-	error = jnla_get_u8(attrs[JNLASE_TIMER], "Timer", &u8);
-	if (error)
-		return error;
-	entry->timer_type = u8;
->>>>>>> 7f08c42c
+
+	entry->dst4.l3.s_addr = entry->dst6.l3.s6_addr32[3];
+	entry->dst4.l4 = (entry->proto == L4PROTO_ICMP)
+			? entry->src4.l4
+			: entry->dst6.l4;
 
 	error = get_timeout(config, entry);
 	if (error)
 		return error;
-<<<<<<< HEAD
 
 	expiration = msecs_to_jiffies(ntohl(tmp32));
 	entry->update_time = jiffies + expiration - entry->timeout;
-=======
-	error = jnla_get_u32(attrs[JNLASE_EXPIRATION], "Expiration", &expiration);
-	if (error)
-		return error;
-	entry->update_time = jiffies + msecs_to_jiffies(expiration) - entry->timeout;
->>>>>>> 7f08c42c
 	entry->has_stored = false;
 
 	return 0;
@@ -770,11 +727,46 @@
 	return 0;
 }
 
+int jnla_put_session(struct sk_buff *skb, int attrtype,
+		struct session_entry const *entry)
+{
+	struct nlattr *root;
+	unsigned long dying_time;
+	int error;
+
+	root = nla_nest_start(skb, attrtype);
+	if (!root)
+		return -EMSGSIZE;
+
+	dying_time = entry->update_time + entry->timeout;
+	dying_time = (dying_time > jiffies)
+			? jiffies_to_msecs(dying_time - jiffies)
+			: 0;
+	if (dying_time > MAX_U32)
+		dying_time = MAX_U32;
+
+	error = jnla_put_taddr6(skb, JNLASE_SRC6, &entry->src6)
+		|| jnla_put_taddr6(skb, JNLASE_DST6, &entry->dst6)
+		|| jnla_put_taddr4(skb, JNLASE_SRC4, &entry->src4)
+		|| jnla_put_taddr4(skb, JNLASE_DST4, &entry->dst4)
+		|| nla_put_u8(skb, JNLASE_PROTO, entry->proto)
+		|| nla_put_u8(skb, JNLASE_STATE, entry->state)
+		|| nla_put_u8(skb, JNLASE_TIMER, entry->timer_type)
+		|| nla_put_u32(skb, JNLASE_EXPIRATION, dying_time);
+	if (error) {
+		nla_nest_cancel(skb, root);
+		return error;
+	}
+
+	nla_nest_end(skb, root);
+	return 0;
+}
+
 #define ADD_RAW(buffer, offset, content)				\
 	memcpy(buffer + offset, &content, sizeof(content));		\
 	offset += sizeof(content)
 
-int jnla_put_session(struct sk_buff *skb, int attrtype,
+int jnla_put_session_joold(struct sk_buff *skb, int attrtype,
 		struct session_entry const *entry)
 {
 	__u8 buffer[SERIALIZED_SESSION_SIZE];
