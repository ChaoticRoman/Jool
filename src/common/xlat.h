#ifndef SRC_COMMON_XLAT_H_
#define SRC_COMMON_XLAT_H_

#define JOOL_LICENSE "GPL v2"

/**
 * These defines are read in from dkms.conf. If you change their syntax or
 * relocate them, please make sure to also update dkms.conf accordingly.
 */
#define JOOL_VERSION_MAJOR 4
#define JOOL_VERSION_MINOR 0
<<<<<<< HEAD
#define JOOL_VERSION_REV 8
#define JOOL_VERSION_DEV 1
=======
#define JOOL_VERSION_REV 9
#define JOOL_VERSION_DEV 0
>>>>>>> 3e1e8fd1

/** See http://stackoverflow.com/questions/195975 */
#define STR_VALUE(arg) #arg
#define VALUE_TO_STR(name) STR_VALUE(name)
#define JOOL_VERSION_STR \
	VALUE_TO_STR(JOOL_VERSION_MAJOR) "." \
	VALUE_TO_STR(JOOL_VERSION_MINOR) "." \
	VALUE_TO_STR(JOOL_VERSION_REV) "." \
	VALUE_TO_STR(JOOL_VERSION_DEV)

static inline unsigned int xlat_version(void)
{
	return (JOOL_VERSION_MAJOR << 24)
			| (JOOL_VERSION_MINOR << 16)
			| (JOOL_VERSION_REV << 8)
			| JOOL_VERSION_DEV;
}

#endif /* SRC_COMMON_XLAT_H_ */<|MERGE_RESOLUTION|>--- conflicted
+++ resolved
@@ -9,13 +9,8 @@
  */
 #define JOOL_VERSION_MAJOR 4
 #define JOOL_VERSION_MINOR 0
-<<<<<<< HEAD
-#define JOOL_VERSION_REV 8
+#define JOOL_VERSION_REV 9
 #define JOOL_VERSION_DEV 1
-=======
-#define JOOL_VERSION_REV 9
-#define JOOL_VERSION_DEV 0
->>>>>>> 3e1e8fd1
 
 /** See http://stackoverflow.com/questions/195975 */
 #define STR_VALUE(arg) #arg
