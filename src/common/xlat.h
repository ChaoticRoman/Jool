--- conflicted
+++ resolved
@@ -9,13 +9,8 @@
  */
 #define JOOL_VERSION_MAJOR 4
 #define JOOL_VERSION_MINOR 1
-<<<<<<< HEAD
-#define JOOL_VERSION_REV 10
-#define JOOL_VERSION_DEV 4
-=======
 #define JOOL_VERSION_REV 11
-#define JOOL_VERSION_DEV 0
->>>>>>> 7f08c42c
+#define JOOL_VERSION_DEV 1
 
 /** See http://stackoverflow.com/questions/195975 */
 #define STR_VALUE(arg) #arg
