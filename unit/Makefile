--- conflicted
+++ resolved
@@ -19,11 +19,7 @@
 ccflags-y += -I$(src)/../mod
 
 
-<<<<<<< HEAD
 obj-m += $(PKT).o $(PKTDB).o $(INCOMING).o $(OUTGOING).o $(TRANSLATE).o $(SEND).o # $(HAIRPINNING).o $(SENDFRAGPKT).o
-=======
-obj-m += $(FILTERING).o # $(PKT).o $(PKTDB).o $(INCOMING).o $(OUTGOING).o $(TRANSLATE).o $(SEND).o # $(HAIRPINNING).o
->>>>>>> 212bc473
 
 
 # Packet
