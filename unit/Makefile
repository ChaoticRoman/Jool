--- conflicted
+++ resolved
@@ -11,11 +11,7 @@
 HASHTABLE = hashtable
 RFC6052 = rfc6052
 PKT = pkt
-<<<<<<< HEAD
-=======
 RBTREE = rbtree
-FRAGDB = fragdb
->>>>>>> 54fc02dd
 POOLNUM = poolnum
 POOL4 = pool4
 BIB = bib
@@ -31,11 +27,7 @@
 obj-m += $(HASHTABLE).o
 obj-m += $(RFC6052).o
 obj-m += $(PKT).o
-<<<<<<< HEAD
-=======
 obj-m += $(RBTREE).o
-obj-m += $(FRAGDB).o
->>>>>>> 54fc02dd
 obj-m += $(POOLNUM).o
 obj-m += $(POOL4).o
 obj-m += $(BIB).o
@@ -59,38 +51,18 @@
 $(RFC6052)-objs += $(MIN_REQS)
 $(RFC6052)-objs += rfc6052_test.o
 
-<<<<<<< HEAD
-$(PKT)-objs += ../mod/types.o
-$(PKT)-objs += ../mod/str_utils.o
+$(PKT)-objs += $(MIN_REQS)
 $(PKT)-objs += ../mod/ipv6_hdr_iterator.o
 $(PKT)-objs += ../mod/packet.o
-$(PKT)-objs += ../mod/icmp_wrapper.o
-$(PKT)-objs += framework/unit_test.o
+$(PKT)-objs += framework/skb_generator.o
 $(PKT)-objs += framework/types.o
-$(PKT)-objs += framework/skb_generator.o
-$(PKT)-objs += packet_test.o
-
-$(POOLNUM)-objs += ../mod/types.o
-$(POOLNUM)-objs += ../mod/str_utils.o
-=======
-$(PKT)-objs += $(MIN_REQS)
+$(PKT)-objs += impersonator/icmp_wrapper.o
 $(PKT)-objs += packet_test.o
 
 $(RBTREE)-objs += $(MIN_REQS)
 $(RBTREE)-objs += rbtree_test.o
 
-$(FRAGDB)-objs += $(MIN_REQS)
-$(FRAGDB)-objs += ../mod/ipv6_hdr_iterator.o
-$(FRAGDB)-objs += ../mod/packet.o
-$(FRAGDB)-objs += ../mod/random.o
-$(FRAGDB)-objs += framework/skb_generator.o
-$(FRAGDB)-objs += framework/types.o
-$(FRAGDB)-objs += impersonator/icmp_wrapper.o
-$(FRAGDB)-objs += impersonator/stats.o
-$(FRAGDB)-objs += fragment_db_test.o
-
 $(POOLNUM)-objs += $(MIN_REQS)
->>>>>>> 54fc02dd
 $(POOLNUM)-objs += ../mod/random.o
 $(POOLNUM)-objs += pool_num_test.o
 
@@ -157,13 +129,10 @@
 $(TRANSLATE)-objs += ../mod/packet.o
 $(TRANSLATE)-objs += framework/skb_generator.o
 $(TRANSLATE)-objs += framework/types.o
-<<<<<<< HEAD
-$(TRANSLATE)-objs += framework/impersonator_send_packet.o
-=======
 $(TRANSLATE)-objs += framework/validator.o
 $(TRANSLATE)-objs += impersonator/icmp_wrapper.o
+$(TRANSLATE)-objs += impersonator/send_packet.o
 $(TRANSLATE)-objs += impersonator/stats.o
->>>>>>> 54fc02dd
 $(TRANSLATE)-objs += translate_packet_test.o
 
 $(HAIRPINNING)-objs += $(MIN_REQS)
@@ -172,7 +141,6 @@
 $(HAIRPINNING)-objs += ../mod/core.o
 $(HAIRPINNING)-objs += ../mod/determine_incoming_tuple.o
 $(HAIRPINNING)-objs += ../mod/filtering_and_updating.o
-$(HAIRPINNING)-objs += ../mod/fragment_db.o
 $(HAIRPINNING)-objs += ../mod/handling_hairpinning.o
 $(HAIRPINNING)-objs += ../mod/ipv6_hdr_iterator.o
 $(HAIRPINNING)-objs += ../mod/packet.o
@@ -191,16 +159,6 @@
 $(HAIRPINNING)-objs += impersonator/stats.o
 $(HAIRPINNING)-objs += handling_hairpinning_test.o
 
-<<<<<<< HEAD
-# Send packet (does not have a unit test, so just make sure it compiles.)
-$(SEND)-objs += ../mod/ipv6_hdr_iterator.o
-$(SEND)-objs += ../mod/types.o
-$(SEND)-objs += ../mod/packet.o
-$(SEND)-objs += ../mod/icmp_wrapper.o
-$(SEND)-objs += ../mod/send_packet.o
-
-=======
->>>>>>> 54fc02dd
 
 all:
 	make -C ${KERNEL_DIR} M=$$PWD;
@@ -209,11 +167,7 @@
 	-sudo insmod $(HASHTABLE).ko && sudo rmmod $(HASHTABLE)
 	-sudo insmod $(RFC6052).ko && sudo rmmod $(RFC6052)
 	-sudo insmod $(PKT).ko && sudo rmmod $(PKT)
-<<<<<<< HEAD
-=======
 	-sudo insmod $(RBTREE).ko && sudo rmmod $(RBTREE)
-	-sudo insmod $(FRAGDB).ko && sudo rmmod $(FRAGDB)
->>>>>>> 54fc02dd
 	-sudo insmod $(POOLNUM).ko && sudo rmmod $(POOLNUM)
 	# Warning: This test is lenghty! It might freeze your computer for a couple of seconds.
 	-sudo insmod $(POOL4).ko && sudo rmmod $(POOL4)
