#include <linux/module.h> /* Needed by all modules */
#include <linux/kernel.h> /* Needed for KERN_INFO */
#include <linux/init.h> /* Needed for the macros */
#include <linux/printk.h> /* pr_* */
#include <linux/ipv6.h>

MODULE_LICENSE("GPL");
MODULE_AUTHOR("Roberto Aceves");
MODULE_AUTHOR("Alberto Leiva");
MODULE_DESCRIPTION("Unit tests for the Filtering module");
MODULE_ALIAS("nat64_test_filtering");

#include "nat64/comm/str_utils.h"
#include "nat64/unit/types.h"
#include "nat64/unit/unit_test.h"
#include "nat64/unit/skb_generator.h"
#include "filtering_and_updating.c"

<<<<<<< HEAD
static noinline bool str_to_addr6_verbose(const char *str, struct in6_addr *addr)
{
	if (is_error(str_to_addr6(str, addr))) {
		log_warning("Cannot parse '%s' as a valid IPv6 address", str);
		return false;
	}
	return true;
}

static noinline bool str_to_addr4_verbose(const char *str, struct in_addr *addr)
{
	if (is_error(str_to_addr4(str, addr))) {
		log_warning("Cannot parse '%s' as a valid IPv4 address", str);
		return false;
	}
	return true;
}

#define IPV6_INJECT_BIB_ENTRY_SRC_ADDR "2001:db8:c0ca:1::1"
#define IPV6_INJECT_BIB_ENTRY_SRC_PORT 1080
#define IPV4_INJECT_BIB_ENTRY_DST_ADDR "192.168.2.1"
#define IPV4_INJECT_BIB_ENTRY_DST_PORT 1082
#define INIT_TUPLE_ICMP_ID 10
static noinline bool inject_bib_entry(l4_protocol l4_proto)
{
	struct ipv4_tuple_address ta_ipv4;
	struct ipv6_tuple_address ta_ipv6;
	struct in_addr addr4;
	struct in6_addr addr6;
	struct bib_entry *bib_e;

	if (!str_to_addr4_verbose(IPV4_INJECT_BIB_ENTRY_DST_ADDR, &addr4))
		return false;
	if (!str_to_addr6_verbose(IPV6_INJECT_BIB_ENTRY_SRC_ADDR, &addr6))
		return false;

	ta_ipv4.address = addr4;
	ta_ipv6.address = addr6;
	if (l4_proto == L4PROTO_ICMP) {
		ta_ipv4.l4_id = INIT_TUPLE_ICMP_ID;
		ta_ipv6.l4_id = INIT_TUPLE_ICMP_ID;
	} else {
		ta_ipv4.l4_id = IPV4_INJECT_BIB_ENTRY_DST_PORT;
		ta_ipv6.l4_id = IPV6_INJECT_BIB_ENTRY_SRC_PORT;
	}

	bib_e = bib_create(&ta_ipv4, &ta_ipv6, false);
	if (!bib_e) {
		log_warning("Could not allocate the BIB entry.");
		return false;
	}

	if (bib_add(bib_e, l4_proto) != 0) {
		log_warning("Could not insert the BIB entry to the table.");
		return false;
	}

	return true;
}

#define IPV4_ALLOCATED_ADDR     "192.168.2.1"
static noinline bool test_allocate_ipv4_transport_address(void)
{
	struct tuple tuple;
	struct ipv4_tuple_address tuple_addr;
	struct in_addr expected_addr;
	bool success = true;

	success &= str_to_addr4_verbose(IPV4_ALLOCATED_ADDR, &expected_addr);
	success &= inject_bib_entry(L4PROTO_ICMP);
	success &= inject_bib_entry(L4PROTO_TCP);
	success &= inject_bib_entry(L4PROTO_UDP);
	if (!success)
		return false;

	if (is_error(init_ipv6_tuple(&tuple, "1::2", 1212, "3::4", 3434, L4PROTO_ICMP)))
		return false;
	success &= assert_equals_int(0, allocate_ipv4_transport_address(&tuple, &tuple_addr),
			"ICMP result");
	success &= assert_equals_ipv4(&expected_addr , &tuple_addr.address, "ICMP address");

	if (is_error(init_ipv6_tuple(&tuple, "1::2", 1212, "3::4", 3434, L4PROTO_TCP)))
		return false;
	success &= assert_equals_int(0, allocate_ipv4_transport_address(&tuple, &tuple_addr),
			"TCP result");
	success &= assert_equals_ipv4(&expected_addr , &tuple_addr.address, "TCP address");
	success &= assert_true(tuple_addr.l4_id > 1023, "Port range for TCP");

	if (is_error(init_ipv6_tuple(&tuple, "1::2", 1212, "3::4", 3434, L4PROTO_UDP)))
		return false;
	success &= assert_equals_int(0, allocate_ipv4_transport_address(&tuple, &tuple_addr),
			"UDP result");
	success &= assert_equals_ipv4(&expected_addr , &tuple_addr.address, "UDP address");
	success &= assert_true(tuple_addr.l4_id % 2 == 0, "UDP port parity");
	success &= assert_true(tuple_addr.l4_id > 1023, "UDP Port range");

	return success;
}
=======
>>>>>>> 54fc02dd

static int bib_count_fn(struct bib_entry *bib, void *arg)
{
	int *count = arg;
	(*count)++;
	return 0;
}

static bool assert_bib_count(int expected, l4_protocol proto)
{
	int count = 0;
	bool success = true;

	success &= assert_equals_int(0, bibdb_for_each(proto, bib_count_fn, &count), "count");
	success &= assert_equals_int(expected, count, "BIB count");

	return success;
}

static bool assert_bib_exists(unsigned char *addr6, u16 port6, unsigned char *addr4, u16 port4,
		l4_protocol proto, unsigned int session_count)
{
	struct bib_entry *bib;
	struct ipv6_tuple_address tuple_addr;
	bool success = true;

	if (is_error(str_to_addr6(addr6, &tuple_addr.address)))
		return false;
	tuple_addr.l4_id = port6;

	success &= assert_equals_int(0, bibdb_get_by_ipv6(&tuple_addr, proto, &bib), "BIB exists");
	if (!success)
		return false;

	success &= assert_equals_ipv6_str(addr6, &bib->ipv6.address, "IPv6 address");
	success &= assert_equals_u16(port6, bib->ipv6.l4_id, "IPv6 port");
	success &= assert_equals_ipv4_str(addr4, &bib->ipv4.address, "IPv4 address");
	success &= assert_equals_u16(port4, bib->ipv4.l4_id, "IPv4 port");
	success &= assert_false(bib->is_static, "BIB is dynamic");
	success &= assert_equals_int(session_count, atomic_read(&bib->refcounter.refcount) - 1, "BIB Session count");

	bib_return(bib);

	return success;
}

static int session_count_fn(struct session_entry *session, void *arg)
{
	int *count = arg;
	(*count)++;
	return 0;
}

static bool assert_session_count(int expected, l4_protocol proto)
{
	int count = 0;
	bool success = true;

	success = assert_equals_int(0, sessiondb_for_each(proto, session_count_fn, &count), "count");
	success = assert_equals_int(expected, count, "Session count");

	return success;
}

static bool assert_session_exists(unsigned char *remote_addr6, u16 remote_port6,
		unsigned char *local_addr6, u16 local_port6,
		unsigned char *local_addr4, u16 local_port4,
		unsigned char *remote_addr4, u16 remote_port4,
		l4_protocol proto, u_int8_t state)
{
	struct session_entry *session;
	struct ipv6_pair pair6;
	bool success = true;

	if (is_error(str_to_addr6(remote_addr6, &pair6.remote.address)))
		return false;
	pair6.remote.l4_id = remote_port6;
	if (is_error(str_to_addr6(local_addr6, &pair6.local.address)))
		return false;
	pair6.local.l4_id = local_port6;

	success &= assert_equals_int(0, sessiondb_get_by_ipv6(&pair6, proto, &session), "Session exists");
	if (!success)
		return false;

	success &= assert_equals_ipv6_str(remote_addr6, &session->ipv6.remote.address, "remote addr6");
	success &= assert_equals_u16(remote_port6, session->ipv6.remote.l4_id, "remote port6");
	success &= assert_equals_ipv6_str(local_addr6, &session->ipv6.local.address, "local addr6");
	success &= assert_equals_u16(local_port6, session->ipv6.local.l4_id, "local port6");
	success &= assert_equals_ipv4_str(local_addr4, &session->ipv4.local.address, "local addr4");
	success &= assert_equals_u16(local_port4, session->ipv4.local.l4_id, "local port4");
	success &= assert_equals_ipv4_str(remote_addr4, &session->ipv4.remote.address, "remote addr4");
	success &= assert_equals_u16(remote_port4, session->ipv4.remote.l4_id, "remote port4");
	success &= assert_not_null(session->bib, "Session's BIB");
	success &= assert_equals_int(proto, session->l4_proto, "Session's l4 proto");
	success &= assert_equals_int(state, session->state, "Session's state");

	session_return(session);

	return success;
}

#define INIT_TUPLE_IPV6_HAIR_LOOP_DST_ADDR "2001:db8:c0ca:1::1"
#define INIT_TUPLE_IPV6_HAIR_LOOP_SRC_ADDR "64:ff9b::192.168.2.44"
#define INIT_TUPLE_IPV4_NOT_POOL_DST_ADDR "192.168.100.44"
static bool test_filtering_and_updating(void)
{
	struct sk_buff *skb;
	struct tuple tuple;
	struct ipv6_pair pair6;
	struct ipv4_pair pair4;
	bool success = true;

	/* ICMP errors should pass happily, but not affect the tables. */
	if (is_error(init_pair4(&pair4, "8.7.6.5", 8765, "5.6.7.8", 5678)))
		return false;
	if (is_error(init_ipv4_tuple_from_pair(&tuple, &pair4, L4PROTO_ICMP)))
		return false;
	if (is_error(create_skb_ipv4_icmp_error(&pair4, &skb, 100)))
		return false;

	success &= assert_equals_int(VER_CONTINUE, filtering_and_updating(skb, &tuple), "ICMP error");
	success &= assert_bib_count(0, L4PROTO_ICMP);
	success &= assert_session_count(0, L4PROTO_ICMP);

	kfree_skb(skb);
	if (!success)
		return false;

	/* This step should get rid of hairpinning loops. */
	if (is_error(init_pair6(&pair6, "64:ff9b::1:2", 1212, "64:ff9b::3:4", 3434)))
		return false;
	if (is_error(init_ipv6_tuple_from_pair(&tuple, &pair6, L4PROTO_UDP)))
		return false;
	if (is_error(create_skb_ipv6_udp(&pair6, &skb, 100)))
		return false;

	success &= assert_equals_int(VER_DROP, filtering_and_updating(skb, &tuple), "Hairpinning");
	success &= assert_bib_count(0, L4PROTO_UDP);
	success &= assert_session_count(0, L4PROTO_UDP);

	kfree_skb(skb);
	if (!success)
		return false;

	/* Packets not belonging to the IPv6 pool must not be translated. */
	if (is_error(init_pair6(&pair6, "1::2", 1212, INIT_TUPLE_IPV6_HAIR_LOOP_DST_ADDR, 3434)))
		return false;
	if (is_error(init_ipv6_tuple_from_pair(&tuple, &pair6, L4PROTO_UDP)))
		return false;
	if (is_error(create_skb_ipv6_udp(&pair6, &skb, 100)))
		return false;

	success &= assert_equals_int(VER_DROP, filtering_and_updating(skb, &tuple), "Not pool6 packet");
	success &= assert_bib_count(0, L4PROTO_UDP);
	success &= assert_session_count(0, L4PROTO_UDP);

	kfree_skb(skb);
	if (!success)
		return false;

	/* Packets not belonging to the IPv4 pool must not be translated. */
	if (is_error(init_pair4(&pair4, INIT_TUPLE_IPV4_NOT_POOL_DST_ADDR, 8765, "5.6.7.8", 5678)))
		return false;
	if (is_error(init_ipv4_tuple_from_pair(&tuple, &pair4, L4PROTO_UDP)))
		return false;
	if (is_error(create_skb_ipv4_udp(&pair4, &skb, 100)))
		return false;

	success &= assert_equals_int(VER_DROP, filtering_and_updating(skb, &tuple), "Not pool4 packet");
	success &= assert_bib_count(0, L4PROTO_UDP);
	success &= assert_session_count(0, L4PROTO_UDP);

	kfree_skb(skb);
	if (!success)
		return false;

	/* Other IPv6 packets should be processed normally. */
	if (is_error(init_pair6(&pair6, "1::2", 1212, "3::3:4", 3434)))
		return false;
	if (is_error(init_ipv6_tuple_from_pair(&tuple, &pair6, L4PROTO_UDP)))
		return false;
	if (is_error(create_skb_ipv6_udp(&pair6, &skb, 100)))
		return false;

	success &= assert_equals_int(VER_CONTINUE, filtering_and_updating(skb, &tuple), "IPv6 success");
	success &= assert_bib_count(1, L4PROTO_UDP);
	success &= assert_session_count(1, L4PROTO_UDP);

	kfree_skb(skb);
	if (!success)
		return false;

	/* Other IPv4 packets should be processed normally. */
	if (is_error(init_pair4(&pair4, "0.3.0.4", 3434, "192.168.2.1", 1024)))
		return false;
	if (is_error(init_ipv4_tuple_from_pair(&tuple, &pair4, L4PROTO_UDP)))
		return false;
	if (is_error(create_skb_ipv4_udp(&pair4, &skb, 100)))
		return false;

	success &= assert_equals_int(VER_CONTINUE, filtering_and_updating(skb, &tuple), "IPv4 success");
	success &= assert_bib_count(1, L4PROTO_UDP);
	success &= assert_session_count(1, L4PROTO_UDP);

	kfree_skb(skb);

	return success;
}

static bool test_udp(void)
{
	struct sk_buff *skb6, *skb4;
	struct tuple tuple6, tuple4;
	struct ipv6_pair pair6;
	struct ipv4_pair pair4;
	bool success = true;

	/* Prepare the IPv6 packet. */
	if (is_error(init_pair6(&pair6, "1::2", 1212, "3::4", 3434)))
		return false;
	if (is_error(init_ipv6_tuple_from_pair(&tuple6, &pair6, L4PROTO_UDP)))
		return false;
	if (is_error(create_skb_ipv6_udp(&pair6, &skb6, 16)))
		return false;

	/* Prepare the IPv4 packet. */
	if (is_error(init_pair4(&pair4, "0.0.0.4", 3434, "192.168.2.1", 1024)))
		return false;
	if (is_error(init_ipv4_tuple_from_pair(&tuple4, &pair4, L4PROTO_UDP)))
		return false;
	if (is_error(create_skb_ipv4_udp(&pair4, &skb4, 16)))
		return false;

	/* A IPv4 packet attempts to be translated without state */
	success &= assert_equals_int(VER_DROP, ipv4_udp(skb4, &tuple4), "result 1");
	success &= assert_bib_count(0, L4PROTO_UDP);
	success &= assert_session_count(0, L4PROTO_UDP);

	/* IPv6 packet gets translated correctly. */
	success &= assert_equals_int(VER_CONTINUE, ipv6_udp(skb6, &tuple6), "result 2");
	success &= assert_bib_count(1, L4PROTO_UDP);
	success &= assert_bib_exists("1::2", 1212, "192.168.2.1", 1024, L4PROTO_UDP, 1);
	success &= assert_session_count(1, L4PROTO_UDP);
	success &= assert_session_exists("1::2", 1212, "3::4", 3434,
			"192.168.2.1", 1024, "0.0.0.4", 3434,
			L4PROTO_UDP, 0);

	/* Now that there's state, the IPv4 packet manages to traverse. */
	success &= assert_equals_int(VER_CONTINUE, ipv4_udp(skb4, &tuple4), "result 3");
	success &= assert_bib_count(1, L4PROTO_UDP);
	success &= assert_bib_exists("1::2", 1212, "192.168.2.1", 1024, L4PROTO_UDP, 1);
	success &= assert_session_count(1, L4PROTO_UDP);
	success &= assert_session_exists("1::2", 1212, "3::4", 3434,
			"192.168.2.1", 1024, "0.0.0.4", 3434,
			L4PROTO_UDP, 0);

	/* Quit */
	kfree_skb(skb6);
	kfree_skb(skb4);
	return success;
}

static bool test_icmp(void)
{
	struct sk_buff *skb6, *skb4;
	struct tuple tuple6, tuple4;
	struct ipv6_pair pair6;
	struct ipv4_pair pair4;
	bool success = true;

	/* Prepare the IPv6 packet. */
	if (is_error(init_pair6(&pair6, "1::2", 1212, "3::4", 1212)))
		return false;
	if (is_error(init_ipv6_tuple_from_pair(&tuple6, &pair6, L4PROTO_ICMP)))
		return false;
	if (is_error(create_skb_ipv6_icmp_info(&pair6, &skb6, 16)))
		return false;

	/* Prepare the IPv4 packet. */
	if (is_error(init_pair4(&pair4, "0.0.0.4", 1024, "192.168.2.1", 1024)))
		return false;
	if (is_error(init_ipv4_tuple_from_pair(&tuple4, &pair4, L4PROTO_ICMP)))
		return false;
	if (is_error(create_skb_ipv4_icmp_info(&pair4, &skb4, 16)))
		return false;

	/* A IPv4 packet attempts to be translated without state */
	success &= assert_equals_int(VER_DROP, ipv4_icmp4(skb4, &tuple4), "result");
	success &= assert_bib_count(0, L4PROTO_ICMP);
	success &= assert_session_count(0, L4PROTO_ICMP);

	/* IPv6 packet and gets translated correctly. */
	success &= assert_equals_int(VER_CONTINUE, ipv6_icmp6(skb6, &tuple6), "result");
	success &= assert_bib_count(1, L4PROTO_ICMP);
	success &= assert_bib_exists("1::2", 1212, "192.168.2.1", 1024, L4PROTO_ICMP, 1);
	success &= assert_session_count(1, L4PROTO_ICMP);
	success &= assert_session_exists("1::2", 1212, "3::4", 1212,
			"192.168.2.1", 1024, "0.0.0.4", 1024,
			L4PROTO_ICMP, 0);

	/* Now that there's state, the IPv4 packet manages to traverse. */
	success &= assert_equals_int(VER_CONTINUE, ipv4_icmp4(skb4, &tuple4), "result");
	success &= assert_bib_count(1, L4PROTO_ICMP);
	success &= assert_bib_exists("1::2", 1212, "192.168.2.1", 1024, L4PROTO_ICMP, 1);
	success &= assert_session_count(1, L4PROTO_ICMP);
	success &= assert_session_exists("1::2", 1212, "3::4", 1212,
			"192.168.2.1", 1024, "0.0.0.4", 1024,
			L4PROTO_ICMP, 0);

	/* Quit */
	kfree_skb(skb6);
	kfree_skb(skb4);
	return success;
}

<<<<<<< HEAD
static noinline bool create_tcp_packet(struct sk_buff **skb, l3_protocol l3_proto,
=======
static bool create_tcp_packet(struct fragment **frag, l3_protocol l3_proto,
>>>>>>> 54fc02dd
		bool syn, bool rst, bool fin)
{
	struct tcphdr *hdr_tcp;
	struct ipv6_pair pair6;
	struct ipv4_pair pair4;
	int error;

	switch (l3_proto) {
	case L3PROTO_IPV4:
		error = init_pair4(&pair4, "8.7.6.5", 8765, "5.6.7.8", 5678);
		if (error)
			return false;
		error = create_skb_ipv4_tcp(&pair4, skb, 100);
		if (error)
			return false;
		break;
	case L3PROTO_IPV6:
		error = init_pair6(&pair6, "1::2", 1212, "3::4", 3434);
		if (error)
			return false;
		error = create_skb_ipv6_tcp(&pair6, skb, 100);
		if (error)
			return false;
		break;
	}

	hdr_tcp = tcp_hdr(*skb);
	hdr_tcp->syn = syn;
	hdr_tcp->rst = rst;
	hdr_tcp->fin = fin;

	return true;
}

static bool init_tcp_session(
		unsigned char *remote6_addr, u16 remote6_id,
		unsigned char *local6_addr, u16 local6_id,
		unsigned char *local4_addr, u16 local4_id,
		unsigned char *remote4_addr, u16 remote4_id,
		enum tcp_states state,
		struct session_entry *session)
{
	if (is_error(str_to_addr6(remote6_addr, &session->ipv6.remote.address)))
		return false;
	session->ipv6.remote.l4_id = remote6_id;
	if (is_error(str_to_addr6(local6_addr, &session->ipv6.local.address)))
		return false;
	session->ipv6.local.l4_id = local6_id;

	if (is_error(str_to_addr4(local4_addr, &session->ipv4.local.address)))
		return false;
	session->ipv4.local.l4_id = local4_id;
	if (is_error(str_to_addr4(remote4_addr, &session->ipv4.remote.address)))
		return false;
	session->ipv4.remote.l4_id = remote4_id;

	session->dying_time = jiffies - msecs_to_jiffies(100);
	session->bib = NULL;
	INIT_LIST_HEAD(&session->expire_list_hook);
	session->l4_proto = L4PROTO_TCP;
	session->state = state;

	return true;
}

/*
#define IPV6_INIT_SESSION_ENTRY_SRC_ADDR "2001:db8:c0ca:1::1"
#define IPV6_INIT_SESSION_ENTRY_SRC_PORT 1080
#define IPV6_INIT_SESSION_ENTRY_DST_ADDR "64:ff9b::192.168.2.44"
#define IPV6_INIT_SESSION_ENTRY_DST_PORT 1080
#define IPV4_INIT_SESSION_ENTRY_SRC_ADDR "192.168.2.1"
#define IPV4_INIT_SESSION_ENTRY_SRC_PORT 1082
#define IPV4_INIT_SESSION_ENTRY_DST_ADDR "192.168.2.44"
#define IPV4_INIT_SESSION_ENTRY_DST_PORT 1082
static bool init_session_entry(l4_protocol l4_proto, struct session_entry *se)
{
	struct in_addr src4;
	struct in_addr dst4;
	struct in6_addr src6;
	struct in6_addr dst6;

	if (!str_to_addr6_verbose(IPV6_INIT_SESSION_ENTRY_SRC_ADDR, &src6))
		return false;
	if (!str_to_addr6_verbose(IPV6_INIT_SESSION_ENTRY_DST_ADDR, &dst6))
		return false;
	if (!str_to_addr4_verbose(IPV4_INIT_SESSION_ENTRY_SRC_ADDR, &src4))
		return false;
	if (!str_to_addr4_verbose(IPV4_INIT_SESSION_ENTRY_DST_ADDR, &dst4))
		return false;

	se->ipv6.remote.address = src6; // X'
	se->ipv6.remote.l4_id = IPV6_INIT_SESSION_ENTRY_SRC_PORT; // x
	se->ipv6.local.address = dst6; // Y'
	se->ipv6.local.l4_id = IPV6_INIT_SESSION_ENTRY_DST_PORT; // y
	se->ipv4.local.address = src4; // (T, t)
	se->ipv4.local.l4_id = IPV4_INIT_SESSION_ENTRY_SRC_PORT; // (T, t)
	se->ipv4.remote.address = dst4; // (Z, z) or (Z(Y’),y)
	se->ipv4.remote.l4_id = IPV4_INIT_SESSION_ENTRY_DST_PORT; // (Z, z) or (Z(Y’),y)

	se->dying_time = 0;
	se->bib = NULL;
	INIT_LIST_HEAD(&se->entries_from_bib);
	INIT_LIST_HEAD(&se->expiration_node);
	se->l4_proto = l4_proto;
	se->state = CLOSED;

	return true;
}
*/

/**
 * BTW: This test doesn't assert the packet is actually sent.
 */
/*
static bool test_send_probe_packet(void)
{
	struct session_entry se;
	bool success = true;

	if (!init_session_entry(L4PROTO_TCP, &se))
		return false;

	log_debug("Sending a packet, catch it!");
	success &= assert_true(send_probe_packet(&se), "Test if we can send a probe packet.");

	return success;
}
*/

static bool test_tcp_closed_state_handle_6(void)
{
	struct session_entry *session;
	struct tuple tuple;
	struct sk_buff *skb;
	struct ipv6_pair pair6;
	bool success = true;

	/* Prepare */
	if (is_error(init_pair6(&pair6, "1::2", 1212, "3::4", 3434)))
		return false;
	if (is_error(init_ipv6_tuple_from_pair(&tuple, &pair6, L4PROTO_TCP)))
		return false;
	if (!create_tcp_packet(&skb, L3PROTO_IPV6, true, false, false))
		return false;

	/* Evaluate */
	success &= assert_equals_int(0, tcp_closed_state_handle(skb, &tuple), "V6 syn-result");

	/* Validate */
	success &= assert_equals_int(0, sessiondb_get(&tuple, &session), "V6 syn-session.");
	if (success)
		success &= assert_equals_u8(V6_INIT, session->state, "V6 syn-state");

	kfree_skb(skb);
	return success;
}

/*
 * A V6 SYN packet arrives.
 */
static bool test_tcp_v4_init_state_handle_v6syn(void)
{
	struct session_entry session;
	struct sk_buff *skb;
	bool success = true;

	/* Prepare */
	if (!init_tcp_session("1::2", 1212, "3::4", 3434, "5.6.7.8", 5678, "8.7.6.5", 8765, V4_INIT,
			&session))
		return false;
	if (!create_tcp_packet(&skb, L3PROTO_IPV6, true, false, false))
		return false;

	/* Evaluate */
	success &= assert_equals_int(0, tcp_v4_init_state_handle(skb, &session), "V6 syn-result");
	success &= assert_equals_u8(ESTABLISHED, session.state, "V6 syn-state");
	success &= assert_true(time_after(session.dying_time, jiffies), "V6 syn-lifetime");

	kfree_skb(skb);
	return success;
}

/*
 * Something else arrives.
 */
static bool test_tcp_v4_init_state_handle_else(void)
{
	struct session_entry session;
	struct sk_buff *skb;
	bool success = true;

	/* Prepare */
	success &= init_tcp_session("1::2", 1212, "3::4", 3434, "5.6.7.8", 5678, "8.7.6.5", 8765,
			V4_INIT, &session);
	success &= create_tcp_packet(&skb, L3PROTO_IPV6, false, true, false);
	if (!success)
		return false;

	/* Evaluate */
	success &= assert_equals_int(0, tcp_v4_init_state_handle(skb, &session), "else-result");
	success &= assert_equals_u8(V4_INIT, session.state, "else-state");
	success &= assert_true(time_before(session.dying_time, jiffies), "else-lifetime");

	kfree_skb(skb);
	return success;
}

/*
 * A V4 SYN packet arrives.
 */
static bool test_tcp_v6_init_state_handle_v4syn(void)
{
	struct session_entry session;
	struct sk_buff *skb;
	bool success = true;

	/* Prepare */
	success &= init_tcp_session("1::2", 1212, "3::4", 3434, "5.6.7.8", 5678, "8.7.6.5", 8765,
			V6_INIT, &session);
	success &= create_tcp_packet(&skb, L3PROTO_IPV4, true, false, false);
	if (!success)
		return false;

	/* Evaluate */
	success &= assert_equals_int(0, tcp_v6_init_state_handle(skb, &session), "V4 syn-result");
	success &= assert_equals_u8(ESTABLISHED, session.state, "V4 syn-state");
	success &= assert_true(time_after(session.dying_time, jiffies), "V4 syn-lifetime");

	kfree_skb(skb);
	return success;
}

/*
 * A V6 SYN packet arrives.
 */
static bool test_tcp_v6_init_state_handle_v6syn(void)
{
	struct session_entry session;
	struct sk_buff *skb;
	bool success = true;

	/* Prepare */
	success &= init_tcp_session("1::2", 1212, "3::4", 3434, "5.6.7.8", 5678, "8.7.6.5", 8765,
			V6_INIT, &session);
	success &= create_tcp_packet(&skb, L3PROTO_IPV6, true, false, false);
	if (!success)
		return false;

	/* Evaluate */
	success &= assert_equals_int(0, tcp_v6_init_state_handle(skb, &session), "V6 syn-result");
	success &= assert_equals_u8(V6_INIT, session.state, "V6 syn-state");
	success &= assert_true(time_after(session.dying_time, jiffies), "V6 syn-lifetime");

	kfree_skb(skb);
	return success;
}

/*
 * Something else arrives.
 */
static bool test_tcp_v6_init_state_handle_else(void)
{
	struct session_entry session;
	struct sk_buff *skb;
	bool success = true;

	/* Prepare */
	success &= init_tcp_session("1::2", 1212, "3::4", 3434, "5.6.7.8", 5678, "8.7.6.5", 8765,
			V6_INIT, &session);
	success &= create_tcp_packet(&skb, L3PROTO_IPV6, false, true, false);
	if (!success)
		return false;

	/* Evaluate */
	success &= assert_equals_int(0, tcp_v6_init_state_handle(skb, &session), "else-result");
	success &= assert_equals_u8(V6_INIT, session.state, "else-state");
	success &= assert_true(time_before(session.dying_time, jiffies), "else-lifetime");

	kfree_skb(skb);
	return success;
}
/*
 * A V4 FIN packet arrives.
 */
static bool test_tcp_established_state_handle_v4fin(void)
{
	struct session_entry session;
	struct sk_buff *skb;
	bool success = true;

	/* Prepare */
	success &= init_tcp_session("1::2", 1212, "3::4", 3434, "5.6.7.8", 5678, "8.7.6.5", 8765,
			ESTABLISHED, &session);
	success &= create_tcp_packet(&skb, L3PROTO_IPV4, false, false, true);
	if (!success)
		return false;

	/* Evaluate */
	success &= assert_equals_int(0, tcp_established_state_handle(skb, &session), "result");
	success &= assert_equals_u8(V4_FIN_RCV, session.state, "V4 fin-state");
	success &= assert_true(time_before(session.dying_time, jiffies), "V4 fin-lifetime");

	kfree_skb(skb);
	return success;
}

/*
 * A V6 FIN packet arrives.
 */
static bool test_tcp_established_state_handle_v6fin(void)
{
	struct session_entry session;
	struct sk_buff *skb;
	bool success = true;

	/* Prepare */
	success &= init_tcp_session("1::2", 1212, "3::4", 3434, "5.6.7.8", 5678, "8.7.6.5", 8765,
			ESTABLISHED, &session);
	success &= create_tcp_packet(&skb, L3PROTO_IPV6, false, false, true);
	if (!success)
		return false;

	/* Evaluate */
	success &= assert_equals_int(0, tcp_established_state_handle(skb, &session), "result");
	success &= assert_equals_u8(V6_FIN_RCV, session.state, "V6 fin-state");
	success &= assert_true(time_before(session.dying_time, jiffies), "V6 fin-lifetime");

	kfree_skb(skb);
	return success;
}

/*
 * A V4 RST packet arrives.
 */
static bool test_tcp_established_state_handle_v4rst(void)
{
	struct session_entry session;
	struct sk_buff *skb;
	bool success = true;

	/* Prepare */
	success &= init_tcp_session("1::2", 1212, "3::4", 3434, "5.6.7.8", 5678, "8.7.6.5", 8765,
				ESTABLISHED, &session);
	success &= create_tcp_packet(&skb, L3PROTO_IPV6, false, true, false);
	if (!success)
		return false;

	/* Evaluate */
	success &= assert_equals_int(0, tcp_established_state_handle(skb, &session), "result");
	success &= assert_equals_u8(TRANS, session.state, "V4 rst-state");
	success &= assert_true(time_after(session.dying_time, jiffies), "V4 rst-lifetime");

	kfree_skb(skb);
	return success;
}

/*
 * A V6 RST packet arrives.
 */
static bool test_tcp_established_state_handle_v6rst(void)
{
	struct session_entry session;
	struct sk_buff *skb;
	bool success = true;

	/* Prepare */
	success &= init_tcp_session("1::2", 1212, "3::4", 3434, "5.6.7.8", 5678, "8.7.6.5", 8765,
			ESTABLISHED, &session);
	success &= create_tcp_packet(&skb, L3PROTO_IPV6, false, true, false);
	if (!success)
		return false;

	/* Evaluate */
	success &= assert_equals_int(0, tcp_established_state_handle(skb, &session), "result");
	success &= assert_equals_u8(TRANS, session.state, "V6 rst-state");
	success &= assert_true(time_after(session.dying_time, jiffies), "V6 rst-lifetime");

	kfree_skb(skb);
	return success;
}

/*
 * Something else arrives.
 */
static bool test_tcp_established_state_handle_else(void)
{
	struct session_entry session;
	struct sk_buff *skb;
	bool success = true;

	/* Prepare */
	success &= init_tcp_session("1::2", 1212, "3::4", 3434, "5.6.7.8", 5678, "8.7.6.5", 8765,
			ESTABLISHED, &session);
	success &= create_tcp_packet(&skb, L3PROTO_IPV4, true, false, false);
	if (!success)
		return false;

	/* Evaluate */
	success &= assert_equals_int(0, tcp_established_state_handle(skb, &session), "result");
	success &= assert_equals_u8(ESTABLISHED, session.state, "else-state");
	success &= assert_true(time_after(session.dying_time, jiffies), "else-lifetime");

	kfree_skb(skb);
	return success;
}

/*
 * A V6 FIN packet arrives.
 */
static bool test_tcp_v4_fin_rcv_state_handle_v6fin(void)
{
	struct session_entry session;
	struct sk_buff *skb;
	bool success = true;

	/* Prepare */
	success &= init_tcp_session("1::2", 1212, "3::4", 3434, "5.6.7.8", 5678, "8.7.6.5", 8765,
			V4_FIN_RCV, &session);
	success &= create_tcp_packet(&skb, L3PROTO_IPV6, false, false, true);
	if (!success)
		return false;

	/* Evaluate */
	success &= assert_equals_int(0, tcp_v4_fin_rcv_state_handle(skb, &session), "V6 fin-result");
	success &= assert_equals_u8(V4_FIN_V6_FIN_RCV, session.state, "V6 fin-state");
	success &= assert_true(time_after(session.dying_time, jiffies), "V6 fin-lifetime");

	kfree_skb(skb);
	return success;
}

/*
 * Something else arrives.
 */
static bool test_tcp_v4_fin_rcv_state_handle_else(void)
{
	struct session_entry session;
	struct sk_buff *skb;
	bool success = true;

	/* Prepare */
	success &= init_tcp_session("1::2", 1212, "3::4", 3434, "5.6.7.8", 5678, "8.7.6.5", 8765,
			V4_FIN_RCV, &session);
	success &= create_tcp_packet(&skb, L3PROTO_IPV4, true, false, false);
	if (!success)
		return false;

	/* Evaluate */
	success &= assert_equals_int(0, tcp_v4_fin_rcv_state_handle(skb, &session), "else-result");
	success &= assert_equals_u8(V4_FIN_RCV, session.state, "else-state");
	success &= assert_true(time_after(session.dying_time, jiffies), "else-lifetime");

	kfree_skb(skb);
	return success;
}

/*
 * A V4 FIN packet arrives.
 */
static bool test_tcp_v6_fin_rcv_state_handle_v4fin(void)
{
	struct session_entry session;
	struct sk_buff *skb;
	bool success = true;

	/* Prepare */
	success &= init_tcp_session("1::2", 1212, "3::4", 3434, "5.6.7.8", 5678, "8.7.6.5", 8765,
			V6_FIN_RCV, &session);
	success &= create_tcp_packet(&skb, L3PROTO_IPV4, false, false, true);
	if (!success)
		return false;

	/* Evaluate */
	success &= assert_equals_int(0, tcp_v6_fin_rcv_state_handle(skb, &session), "V4 fin-result");
	success &= assert_equals_u8(V4_FIN_V6_FIN_RCV, session.state, "V4 fin-state");
	success &= assert_true(time_after(session.dying_time, jiffies), "V4 fin-lifetime");

	kfree_skb(skb);
	return success;
}

/*
 * Something else arrives.
 */
static bool test_tcp_v6_fin_rcv_state_handle_else(void)
{
	struct session_entry session;
	struct sk_buff *skb;
	bool success = true;

	/* Prepare */
	success &= init_tcp_session("1::2", 1212, "3::4", 3434, "5.6.7.8", 5678, "8.7.6.5", 8765,
			V6_FIN_RCV, &session);
	success &= create_tcp_packet(&skb, L3PROTO_IPV4, true, false, false);
	if (!success)
		return false;

	/* Evaluate */
	success &= assert_equals_int(0, tcp_v6_fin_rcv_state_handle(skb, &session), "else-result");
	success &= assert_equals_u8(V6_FIN_RCV, session.state, "else-state");
	success &= assert_true(time_after(session.dying_time, jiffies), "else-lifetime");

	kfree_skb(skb);
	return success;
}

/*
 * A V4 RST packet arrives.
 */
static bool test_tcp_trans_state_handle_v4rst(void)
{
	struct session_entry session;
	struct sk_buff *skb;
	bool success = true;

	/* Prepare */
	success &= init_tcp_session("1::2", 1212, "3::4", 3434, "5.6.7.8", 5678, "8.7.6.5", 8765,
			TRANS, &session);
	success &= create_tcp_packet(&skb, L3PROTO_IPV4, false, true, false);
	if (!success)
		return false;

	/* Evaluate */
	success &= assert_equals_int(0, tcp_trans_state_handle(skb, &session), "V4 rst-result");
	success &= assert_equals_u8(TRANS, session.state, "V4 rst-state");
	success &= assert_true(time_before(session.dying_time, jiffies), "V4 rst-lifetime");

	kfree_skb(skb);
	return success;
}

/*
* A V6 RST packet arrives.
*/
static bool test_tcp_trans_state_handle_v6rst(void)
{
	struct session_entry session;
	struct sk_buff *skb;
	bool success = true;

	/* Prepare */
	success &= init_tcp_session("1::2", 1212, "3::4", 3434, "5.6.7.8", 5678, "8.7.6.5", 8765,
			TRANS, &session);
	success &= create_tcp_packet(&skb, L3PROTO_IPV6, false, true, false);
	if (!success)
		return false;

	/* Evaluate */
	success &= assert_equals_int(0, tcp_trans_state_handle(skb, &session), "V6 rst-result");
	success &= assert_equals_u8(TRANS, session.state, "V6 rst-state");
	success &= assert_true(time_before(session.dying_time, jiffies), "V6 rst-lifetime");

	kfree_skb(skb);
	return success;
}

/*
 * Something else arrives.
 */
static bool test_tcp_trans_state_handle_else(void)
{
	struct session_entry session;
	struct sk_buff *skb;
	bool success = true;

	/* Prepare */
	success &= init_tcp_session("1::2", 1212, "3::4", 3434, "5.6.7.8", 5678, "8.7.6.5", 8765,
			TRANS, &session);
	success &= create_tcp_packet(&skb, L3PROTO_IPV4, true, false, false);
	if (!success)
		return false;

	/* Evaluate */
	success &= assert_equals_int(0, tcp_trans_state_handle(skb, &session), "else-result");
	success &= assert_equals_u8(ESTABLISHED, session.state, "else-state");
	success &= assert_true(time_after(session.dying_time, jiffies), "else-lifetime");

	kfree_skb(skb);
	return success;
}

/**
 * We'll just chain a handful of packets, since testing every combination would take forever and
 * the inner functions were tested above anyway.
 * The chain is V6 SYN --> V4 SYN --> V6 RST --> V6 SYN.
 */
static bool test_tcp(void)
{
	bool success = true;
	struct ipv6_pair pair6;
	struct ipv4_pair pair4;
	struct tuple tuple6;
	struct tuple tuple4;
	struct sk_buff *skb;

	if (is_error(init_pair6(&pair6, "1::2", 1212, "3::4", 3434)))
		return false;
	if (is_error(init_ipv6_tuple_from_pair(&tuple6, &pair6, L4PROTO_TCP)))
		return false;

	if (is_error(init_pair4(&pair4, "0.0.0.4", 3434, "192.168.2.1", 1024)))
		return false;
	if (is_error(init_ipv4_tuple_from_pair(&tuple4, &pair4, L4PROTO_TCP)))
		return false;

	/* V6 SYN */
	if (!create_tcp_packet(&skb, L3PROTO_IPV6, true, false, false))
		return false;

	success &= assert_equals_int(VER_CONTINUE, tcp(skb, &tuple6), "Closed-result");
	success &= assert_bib_count(1, L4PROTO_TCP);
	success &= assert_bib_exists("1::2", 1212, "192.168.2.1", 1024, L4PROTO_TCP, 1);
	success &= assert_session_count(1, L4PROTO_TCP);
	success &= assert_session_exists("1::2", 1212, "3::4", 3434,
			"192.168.2.1", 1024, "0.0.0.4", 3434,
			L4PROTO_TCP, V6_INIT);

	kfree_skb(skb);

	/* V4 SYN */
	if (!create_tcp_packet(&skb, L3PROTO_IPV4, true, false, false))
		return false;

	success &= assert_equals_int(VER_CONTINUE, tcp(skb, &tuple4), "V6 init-result");
	success &= assert_bib_count(1, L4PROTO_TCP);
	success &= assert_bib_exists("1::2", 1212, "192.168.2.1", 1024, L4PROTO_TCP, 1);
	success &= assert_session_count(1, L4PROTO_TCP);
	success &= assert_session_exists("1::2", 1212, "3::4", 3434,
			"192.168.2.1", 1024, "0.0.0.4", 3434,
			L4PROTO_TCP, ESTABLISHED);

	kfree_skb(skb);

	/* V6 RST */
	success &= create_tcp_packet(&skb, L3PROTO_IPV6, false, true, false);

	success &= assert_equals_int(VER_CONTINUE, tcp(skb, &tuple6), "Established-result");
	success &= assert_bib_count(1, L4PROTO_TCP);
	success &= assert_bib_exists("1::2", 1212, "192.168.2.1", 1024, L4PROTO_TCP, 1);
	success &= assert_session_count(1, L4PROTO_TCP);
	success &= assert_session_exists("1::2", 1212, "3::4", 3434,
			"192.168.2.1", 1024, "0.0.0.4", 3434,
			L4PROTO_TCP, TRANS);

	kfree_skb(skb);

	/* V6 SYN */
	success &= create_tcp_packet(&skb, L3PROTO_IPV6, true, false, false);

	success &= assert_equals_int(VER_CONTINUE, tcp(skb, &tuple6), "Trans-result");
	success &= assert_bib_count(1, L4PROTO_TCP);
	success &= assert_bib_exists("1::2", 1212, "192.168.2.1", 1024, L4PROTO_TCP, 1);
	success &= assert_session_count(1, L4PROTO_TCP);
	success &= assert_session_exists("1::2", 1212, "3::4", 3434,
			"192.168.2.1", 1024, "0.0.0.4", 3434,
			L4PROTO_TCP, ESTABLISHED);

	kfree_skb(skb);

	return success;
}

static bool init_full(void)
{
	char *prefixes[] = { "3::/96" };
	int error;

	error = pool6_init(prefixes, ARRAY_SIZE(prefixes));
	if (error)
		goto fail;
	error = pool4_init(NULL, 0);
	if (error)
		goto fail;
	error = bibdb_init();
	if (error)
		goto fail;
	error = sessiondb_init();
	if (error)
		goto fail;
	error = filtering_init();
	if (error)
		goto fail;

	return true;

fail:
	return false;
}

static bool init_filtering_only(void)
{
<<<<<<< HEAD
=======
	if (is_error(pktmod_init()))
		return false;
	if (is_error(sessiondb_init()))
		return false;
>>>>>>> 54fc02dd
	if (is_error(filtering_init()))
		return false;

	return true;
}

static void end_full(void)
{
	filtering_destroy();
	sessiondb_destroy();
	bibdb_destroy();
	pool4_destroy();
	pool6_destroy();
}

static void end_filtering_only(void)
{
	filtering_destroy();
<<<<<<< HEAD
=======
	sessiondb_destroy();
	pktmod_destroy();
>>>>>>> 54fc02dd
}

#define TEST_FILTERING_ONLY(fn, name) \
		INIT_CALL_END(init_filtering_only(), fn, end_filtering_only(), name)
static int filtering_test_init(void)
{
	START_TESTS("Filtering and Updating");

	/* General */
	INIT_CALL_END(init_full(), test_filtering_and_updating(), end_full(), "core function");

	/* UDP */
	INIT_CALL_END(init_full(), test_udp(), end_full(), "UDP");

	/* ICMP */
	INIT_CALL_END(init_full(), test_icmp(), end_full(), "ICMP");

	/* TCP */
	/* CALL_TEST(test_send_probe_packet(), "test_send_probe_packet"); */
	INIT_CALL_END(init_full(), test_tcp_closed_state_handle_6(), end_full(), "TCP-CLOSED-6");
	/* Not implemented yet! */
	/* INIT_CALL_END(init_full(), test_tcp_closed_state_handle_4(), end_full(), "TCP-CLOSED-4"); */
	TEST_FILTERING_ONLY(test_tcp_v4_init_state_handle_v6syn(), "TCP-V4 INIT-V6 syn");
	TEST_FILTERING_ONLY(test_tcp_v4_init_state_handle_else(), "TCP-V4 INIT-else");
	TEST_FILTERING_ONLY(test_tcp_v6_init_state_handle_v6syn(), "TCP-V6 INIT-V6 SYN");
	TEST_FILTERING_ONLY(test_tcp_v6_init_state_handle_v4syn(), "TCP-V6 INIT-V4 SYN");
	TEST_FILTERING_ONLY(test_tcp_v6_init_state_handle_else(), "TCP-V6 INIT-else");
	TEST_FILTERING_ONLY(test_tcp_established_state_handle_v4fin(), "TCP-established-V4 fin");
	TEST_FILTERING_ONLY(test_tcp_established_state_handle_v6fin(), "TCP-established-V6 fin");
	TEST_FILTERING_ONLY(test_tcp_established_state_handle_v4rst(), "TCP-established-V4 rst");
	TEST_FILTERING_ONLY(test_tcp_established_state_handle_v6rst(), "TCP-established-V6 rst");
	TEST_FILTERING_ONLY(test_tcp_established_state_handle_else(), "TCP-established-else");
	TEST_FILTERING_ONLY(test_tcp_v4_fin_rcv_state_handle_v6fin(), "TCP-V4 FIN RCV-V6 fin");
	TEST_FILTERING_ONLY(test_tcp_v4_fin_rcv_state_handle_else(), "TCP-V4 FIN RCV-else");
	TEST_FILTERING_ONLY(test_tcp_v6_fin_rcv_state_handle_v4fin(), "TCP-V6 FIN RCV-v4fin");
	TEST_FILTERING_ONLY(test_tcp_v6_fin_rcv_state_handle_else(), "TCP-V6 FIN RCV-else");
	TEST_FILTERING_ONLY(test_tcp_trans_state_handle_v6rst(), "TCP-TRANS-V6 rst");
	TEST_FILTERING_ONLY(test_tcp_trans_state_handle_v4rst(), "TCP-TRANS-V4 rst");
	TEST_FILTERING_ONLY(test_tcp_trans_state_handle_else(), "TCP-TRANS-else");
	INIT_CALL_END(init_full(), test_tcp(), end_full(), "test_tcp");

	END_TESTS;
}

static void filtering_test_exit(void)
{
	/* No code. */
}

module_init(filtering_test_init);
module_exit(filtering_test_exit);<|MERGE_RESOLUTION|>--- conflicted
+++ resolved
@@ -16,107 +16,6 @@
 #include "nat64/unit/skb_generator.h"
 #include "filtering_and_updating.c"
 
-<<<<<<< HEAD
-static noinline bool str_to_addr6_verbose(const char *str, struct in6_addr *addr)
-{
-	if (is_error(str_to_addr6(str, addr))) {
-		log_warning("Cannot parse '%s' as a valid IPv6 address", str);
-		return false;
-	}
-	return true;
-}
-
-static noinline bool str_to_addr4_verbose(const char *str, struct in_addr *addr)
-{
-	if (is_error(str_to_addr4(str, addr))) {
-		log_warning("Cannot parse '%s' as a valid IPv4 address", str);
-		return false;
-	}
-	return true;
-}
-
-#define IPV6_INJECT_BIB_ENTRY_SRC_ADDR "2001:db8:c0ca:1::1"
-#define IPV6_INJECT_BIB_ENTRY_SRC_PORT 1080
-#define IPV4_INJECT_BIB_ENTRY_DST_ADDR "192.168.2.1"
-#define IPV4_INJECT_BIB_ENTRY_DST_PORT 1082
-#define INIT_TUPLE_ICMP_ID 10
-static noinline bool inject_bib_entry(l4_protocol l4_proto)
-{
-	struct ipv4_tuple_address ta_ipv4;
-	struct ipv6_tuple_address ta_ipv6;
-	struct in_addr addr4;
-	struct in6_addr addr6;
-	struct bib_entry *bib_e;
-
-	if (!str_to_addr4_verbose(IPV4_INJECT_BIB_ENTRY_DST_ADDR, &addr4))
-		return false;
-	if (!str_to_addr6_verbose(IPV6_INJECT_BIB_ENTRY_SRC_ADDR, &addr6))
-		return false;
-
-	ta_ipv4.address = addr4;
-	ta_ipv6.address = addr6;
-	if (l4_proto == L4PROTO_ICMP) {
-		ta_ipv4.l4_id = INIT_TUPLE_ICMP_ID;
-		ta_ipv6.l4_id = INIT_TUPLE_ICMP_ID;
-	} else {
-		ta_ipv4.l4_id = IPV4_INJECT_BIB_ENTRY_DST_PORT;
-		ta_ipv6.l4_id = IPV6_INJECT_BIB_ENTRY_SRC_PORT;
-	}
-
-	bib_e = bib_create(&ta_ipv4, &ta_ipv6, false);
-	if (!bib_e) {
-		log_warning("Could not allocate the BIB entry.");
-		return false;
-	}
-
-	if (bib_add(bib_e, l4_proto) != 0) {
-		log_warning("Could not insert the BIB entry to the table.");
-		return false;
-	}
-
-	return true;
-}
-
-#define IPV4_ALLOCATED_ADDR     "192.168.2.1"
-static noinline bool test_allocate_ipv4_transport_address(void)
-{
-	struct tuple tuple;
-	struct ipv4_tuple_address tuple_addr;
-	struct in_addr expected_addr;
-	bool success = true;
-
-	success &= str_to_addr4_verbose(IPV4_ALLOCATED_ADDR, &expected_addr);
-	success &= inject_bib_entry(L4PROTO_ICMP);
-	success &= inject_bib_entry(L4PROTO_TCP);
-	success &= inject_bib_entry(L4PROTO_UDP);
-	if (!success)
-		return false;
-
-	if (is_error(init_ipv6_tuple(&tuple, "1::2", 1212, "3::4", 3434, L4PROTO_ICMP)))
-		return false;
-	success &= assert_equals_int(0, allocate_ipv4_transport_address(&tuple, &tuple_addr),
-			"ICMP result");
-	success &= assert_equals_ipv4(&expected_addr , &tuple_addr.address, "ICMP address");
-
-	if (is_error(init_ipv6_tuple(&tuple, "1::2", 1212, "3::4", 3434, L4PROTO_TCP)))
-		return false;
-	success &= assert_equals_int(0, allocate_ipv4_transport_address(&tuple, &tuple_addr),
-			"TCP result");
-	success &= assert_equals_ipv4(&expected_addr , &tuple_addr.address, "TCP address");
-	success &= assert_true(tuple_addr.l4_id > 1023, "Port range for TCP");
-
-	if (is_error(init_ipv6_tuple(&tuple, "1::2", 1212, "3::4", 3434, L4PROTO_UDP)))
-		return false;
-	success &= assert_equals_int(0, allocate_ipv4_transport_address(&tuple, &tuple_addr),
-			"UDP result");
-	success &= assert_equals_ipv4(&expected_addr , &tuple_addr.address, "UDP address");
-	success &= assert_true(tuple_addr.l4_id % 2 == 0, "UDP port parity");
-	success &= assert_true(tuple_addr.l4_id > 1023, "UDP Port range");
-
-	return success;
-}
-=======
->>>>>>> 54fc02dd
 
 static int bib_count_fn(struct bib_entry *bib, void *arg)
 {
@@ -278,7 +177,7 @@
 	if (!success)
 		return false;
 
-	/* Packets not belonging to the IPv4 pool must not be translated. */
+	/* Packets not belonging to the IPv4 must not be translated. */
 	if (is_error(init_pair4(&pair4, INIT_TUPLE_IPV4_NOT_POOL_DST_ADDR, 8765, "5.6.7.8", 5678)))
 		return false;
 	if (is_error(init_ipv4_tuple_from_pair(&tuple, &pair4, L4PROTO_UDP)))
@@ -433,11 +332,7 @@
 	return success;
 }
 
-<<<<<<< HEAD
 static noinline bool create_tcp_packet(struct sk_buff **skb, l3_protocol l3_proto,
-=======
-static bool create_tcp_packet(struct fragment **frag, l3_protocol l3_proto,
->>>>>>> 54fc02dd
 		bool syn, bool rst, bool fin)
 {
 	struct tcphdr *hdr_tcp;
@@ -587,6 +482,7 @@
 	success &= assert_equals_int(0, tcp_closed_state_handle(skb, &tuple), "V6 syn-result");
 
 	/* Validate */
+	/* TODO (warning) session_get and sessiondb_get are a disaster waiting to happen. */
 	success &= assert_equals_int(0, sessiondb_get(&tuple, &session), "V6 syn-session.");
 	if (success)
 		success &= assert_equals_u8(V6_INIT, session->state, "V6 syn-state");
@@ -1129,13 +1025,8 @@
 
 static bool init_filtering_only(void)
 {
-<<<<<<< HEAD
-=======
-	if (is_error(pktmod_init()))
-		return false;
 	if (is_error(sessiondb_init()))
 		return false;
->>>>>>> 54fc02dd
 	if (is_error(filtering_init()))
 		return false;
 
@@ -1154,11 +1045,7 @@
 static void end_filtering_only(void)
 {
 	filtering_destroy();
-<<<<<<< HEAD
-=======
 	sessiondb_destroy();
-	pktmod_destroy();
->>>>>>> 54fc02dd
 }
 
 #define TEST_FILTERING_ONLY(fn, name) \
