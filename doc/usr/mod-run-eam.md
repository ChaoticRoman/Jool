---
layout: redirect
redirect_link: en/run-eam.html
---
<<<<<<< HEAD

[Documentation](doc-index.html) > [Runs](doc-index.html#runs) > SIIT + EAM

# EAM Run

## Index

1. [Introduction](#introduction)
2. [Sample Network](#sample-network)
3. [Jool](#jool)
4. [Testing](#testing)
5. [Stopping Jool](#stopping-jool)
6. [Further reading](#further-reading)

## Introduction

This document explains how to run Jool in [EAM mode](intro-nat64.html#siit-with-eam) (which actually more than a "mode" is simply stock SIIT with records on the EAM table). Follow the link for more details on what to expect. See also [the EAMT draft summary](misc-eamt.html) for more details on how the EAMT works.

[Stock mode](mod-run-vanilla.html) is faster to configure and you're encouraged to learn it before, particularly because I will not ellaborate here on the steps which both modes have in common. Software-wise, you need a successful installation of both the [kernel module](mod-install.html) **and** the [userspace application](usr-install.html) for EAM.

## Sample Network

![Figure 1 - Sample Network](images/network/eam.svg)

All the remarks in the previous document's [Sample Network section](mod-run-vanilla.html#sample-network) apply here.

This is nodes _A_ through _E_:

{% highlight bash %}
user@A:~# service network-manager stop
user@A:~# /sbin/ip link set eth0 up
user@A:~# # Replace "::8" depending on which node you're on.
user@A:~# /sbin/ip addr add 2001:db8:6::8/96 dev eth0
user@A:~# /sbin/ip route add default via 2001:db8:6::1
{% endhighlight %}

Nodes _V_ through _Z_ have the exact same configuration from the previous document.

{% highlight bash %}
user@V:~# service network-manager stop
user@V:~# /sbin/ip link set eth0 up
user@V:~# # Replace ".16" depending on which node you're on.
user@V:~# /sbin/ip addr add 192.0.2.16/24 dev eth0
user@V:~# /sbin/ip route add default via 192.0.2.1
{% endhighlight %}

Node _T_:

{% highlight bash %}
user@T:~# service network-manager stop
user@T:~# 
user@T:~# /sbin/ip link set eth0 up
user@T:~# /sbin/ip addr add 2001:db8:6::1/96 dev eth0
user@T:~# 
user@T:~# /sbin/ip link set eth1 up
user@T:~# /sbin/ip addr add 192.0.2.1/24 dev eth1
user@T:~# 
user@T:~# sysctl -w net.ipv4.conf.all.forwarding=1
user@T:~# sysctl -w net.ipv6.conf.all.forwarding=1
user@T:~# ethtool --offload eth0 tso off
user@T:~# ethtool --offload eth0 ufo off
user@T:~# ethtool --offload eth0 gso off
user@T:~# ethtool --offload eth0 gro off
user@T:~# ethtool --offload eth0 lro off
user@T:~# ethtool --offload eth1 tso off
user@T:~# ethtool --offload eth1 ufo off
user@T:~# ethtool --offload eth1 gso off
user@T:~# ethtool --offload eth1 gro off
user@T:~# ethtool --offload eth1 lro off
{% endhighlight %}

Remember you might want to cross-ping _T_ vs everything before continuing.

## Jool

{% highlight bash %}
user@T:~# /sbin/modprobe jool_siit disabled
user@T:~# jool_siit --eamt --add 2001:db8:6::/120 198.51.100.0/24
user@T:~# jool_siit --eamt --add 2001:db8:4::/120 192.0.2.0/24
user@T:~# jool_siit --enable
{% endhighlight %}

Unlike `pool6`, it is not practical to insert the entire EAM table in a single command, so we instruct Jool to start disabled. We then insert the EAM table rows, one by one, [using the userspace application](usr-flags-eamt.html). When the table is complete, we tell Jool it can start translating traffic ([`--enable`](usr-flags-global.html#enable---disable)).

Using `disabled` and `--enable` is not actually neccesary; Jool will naturally figure out that it cannot translate traffic until the EAM table and/or pool6 are populated. The reason why Jool was "forced" to remain disabled until the table was complete was so there wouldn't be a timespan where traffic was being translated inconsistently (ie. with a half-complete table).

And again, the IPv6 prefix and the EAM table are not exclusive operation modes. Jool will always try to translate an address using EAM, and if that fails, fall back to using the prefix. Add `pool6` during the `modprobe` if you want this.

## Testing

If something doesn't work, try the [FAQ](misc-faq.html).

Try to ping _V_ from _A_ like this:

{% highlight bash %}
user@A:~$ ping6 2001:db8:4::10 # Reminder: hex 10 = dec 16.
PING 2001:db8:4::10(2001:db8:4::10) 56 data bytes
64 bytes from 2001:db8:4::10: icmp_seq=1 ttl=63 time=2.95 ms
64 bytes from 2001:db8:4::10: icmp_seq=2 ttl=63 time=2.79 ms
64 bytes from 2001:db8:4::10: icmp_seq=3 ttl=63 time=4.13 ms
64 bytes from 2001:db8:4::10: icmp_seq=4 ttl=63 time=3.60 ms
^C
--- 2001:db8:4::10 ping statistics ---
4 packets transmitted, 4 received, 0% packet loss, time 3003ms
rtt min/avg/max/mdev = 2.790/3.370/4.131/0.533 ms
{% endhighlight %}

Then ping _A_ from _V_:

{% highlight bash %}
user@V:~$ ping 198.51.100.8
PING 198.51.100.8 (198.51.100.8) 56(84) bytes of data.
64 bytes from 198.51.100.8: icmp_seq=1 ttl=63 time=5.04 ms
64 bytes from 198.51.100.8: icmp_seq=2 ttl=63 time=2.55 ms
64 bytes from 198.51.100.8: icmp_seq=3 ttl=63 time=1.93 ms
64 bytes from 198.51.100.8: icmp_seq=4 ttl=63 time=2.47 ms
^C
--- 198.51.100.8 ping statistics ---
4 packets transmitted, 4 received, 0% packet loss, time 3004ms
rtt min/avg/max/mdev = 1.930/3.001/5.042/1.204 ms
{% endhighlight %}

How about hooking up a server in _Y_ and access it from _D_:

![Figure 1 - IPv6 TCP from an IPv4 node](images/run-eam-firefox-4to6.png)

Then maybe another one in _B_ and request from _X_:

![Figure 2 - IPv4 TCP from an IPv6 node](images/run-eam-firefox-6to4.png)

## Stopping Jool

Same as in the [previous walkthrough](mod-run-vanilla.html#stopping-jool).

## Further reading

- Please consider the [MTU issues](misc-mtu.html) before releasing.
- Stateful NAT64 is [over here](mod-run-stateful.html).
=======
>>>>>>> b4b61018
<|MERGE_RESOLUTION|>--- conflicted
+++ resolved
@@ -2,144 +2,3 @@
 layout: redirect
 redirect_link: en/run-eam.html
 ---
-<<<<<<< HEAD
-
-[Documentation](doc-index.html) > [Runs](doc-index.html#runs) > SIIT + EAM
-
-# EAM Run
-
-## Index
-
-1. [Introduction](#introduction)
-2. [Sample Network](#sample-network)
-3. [Jool](#jool)
-4. [Testing](#testing)
-5. [Stopping Jool](#stopping-jool)
-6. [Further reading](#further-reading)
-
-## Introduction
-
-This document explains how to run Jool in [EAM mode](intro-nat64.html#siit-with-eam) (which actually more than a "mode" is simply stock SIIT with records on the EAM table). Follow the link for more details on what to expect. See also [the EAMT draft summary](misc-eamt.html) for more details on how the EAMT works.
-
-[Stock mode](mod-run-vanilla.html) is faster to configure and you're encouraged to learn it before, particularly because I will not ellaborate here on the steps which both modes have in common. Software-wise, you need a successful installation of both the [kernel module](mod-install.html) **and** the [userspace application](usr-install.html) for EAM.
-
-## Sample Network
-
-![Figure 1 - Sample Network](images/network/eam.svg)
-
-All the remarks in the previous document's [Sample Network section](mod-run-vanilla.html#sample-network) apply here.
-
-This is nodes _A_ through _E_:
-
-{% highlight bash %}
-user@A:~# service network-manager stop
-user@A:~# /sbin/ip link set eth0 up
-user@A:~# # Replace "::8" depending on which node you're on.
-user@A:~# /sbin/ip addr add 2001:db8:6::8/96 dev eth0
-user@A:~# /sbin/ip route add default via 2001:db8:6::1
-{% endhighlight %}
-
-Nodes _V_ through _Z_ have the exact same configuration from the previous document.
-
-{% highlight bash %}
-user@V:~# service network-manager stop
-user@V:~# /sbin/ip link set eth0 up
-user@V:~# # Replace ".16" depending on which node you're on.
-user@V:~# /sbin/ip addr add 192.0.2.16/24 dev eth0
-user@V:~# /sbin/ip route add default via 192.0.2.1
-{% endhighlight %}
-
-Node _T_:
-
-{% highlight bash %}
-user@T:~# service network-manager stop
-user@T:~# 
-user@T:~# /sbin/ip link set eth0 up
-user@T:~# /sbin/ip addr add 2001:db8:6::1/96 dev eth0
-user@T:~# 
-user@T:~# /sbin/ip link set eth1 up
-user@T:~# /sbin/ip addr add 192.0.2.1/24 dev eth1
-user@T:~# 
-user@T:~# sysctl -w net.ipv4.conf.all.forwarding=1
-user@T:~# sysctl -w net.ipv6.conf.all.forwarding=1
-user@T:~# ethtool --offload eth0 tso off
-user@T:~# ethtool --offload eth0 ufo off
-user@T:~# ethtool --offload eth0 gso off
-user@T:~# ethtool --offload eth0 gro off
-user@T:~# ethtool --offload eth0 lro off
-user@T:~# ethtool --offload eth1 tso off
-user@T:~# ethtool --offload eth1 ufo off
-user@T:~# ethtool --offload eth1 gso off
-user@T:~# ethtool --offload eth1 gro off
-user@T:~# ethtool --offload eth1 lro off
-{% endhighlight %}
-
-Remember you might want to cross-ping _T_ vs everything before continuing.
-
-## Jool
-
-{% highlight bash %}
-user@T:~# /sbin/modprobe jool_siit disabled
-user@T:~# jool_siit --eamt --add 2001:db8:6::/120 198.51.100.0/24
-user@T:~# jool_siit --eamt --add 2001:db8:4::/120 192.0.2.0/24
-user@T:~# jool_siit --enable
-{% endhighlight %}
-
-Unlike `pool6`, it is not practical to insert the entire EAM table in a single command, so we instruct Jool to start disabled. We then insert the EAM table rows, one by one, [using the userspace application](usr-flags-eamt.html). When the table is complete, we tell Jool it can start translating traffic ([`--enable`](usr-flags-global.html#enable---disable)).
-
-Using `disabled` and `--enable` is not actually neccesary; Jool will naturally figure out that it cannot translate traffic until the EAM table and/or pool6 are populated. The reason why Jool was "forced" to remain disabled until the table was complete was so there wouldn't be a timespan where traffic was being translated inconsistently (ie. with a half-complete table).
-
-And again, the IPv6 prefix and the EAM table are not exclusive operation modes. Jool will always try to translate an address using EAM, and if that fails, fall back to using the prefix. Add `pool6` during the `modprobe` if you want this.
-
-## Testing
-
-If something doesn't work, try the [FAQ](misc-faq.html).
-
-Try to ping _V_ from _A_ like this:
-
-{% highlight bash %}
-user@A:~$ ping6 2001:db8:4::10 # Reminder: hex 10 = dec 16.
-PING 2001:db8:4::10(2001:db8:4::10) 56 data bytes
-64 bytes from 2001:db8:4::10: icmp_seq=1 ttl=63 time=2.95 ms
-64 bytes from 2001:db8:4::10: icmp_seq=2 ttl=63 time=2.79 ms
-64 bytes from 2001:db8:4::10: icmp_seq=3 ttl=63 time=4.13 ms
-64 bytes from 2001:db8:4::10: icmp_seq=4 ttl=63 time=3.60 ms
-^C
---- 2001:db8:4::10 ping statistics ---
-4 packets transmitted, 4 received, 0% packet loss, time 3003ms
-rtt min/avg/max/mdev = 2.790/3.370/4.131/0.533 ms
-{% endhighlight %}
-
-Then ping _A_ from _V_:
-
-{% highlight bash %}
-user@V:~$ ping 198.51.100.8
-PING 198.51.100.8 (198.51.100.8) 56(84) bytes of data.
-64 bytes from 198.51.100.8: icmp_seq=1 ttl=63 time=5.04 ms
-64 bytes from 198.51.100.8: icmp_seq=2 ttl=63 time=2.55 ms
-64 bytes from 198.51.100.8: icmp_seq=3 ttl=63 time=1.93 ms
-64 bytes from 198.51.100.8: icmp_seq=4 ttl=63 time=2.47 ms
-^C
---- 198.51.100.8 ping statistics ---
-4 packets transmitted, 4 received, 0% packet loss, time 3004ms
-rtt min/avg/max/mdev = 1.930/3.001/5.042/1.204 ms
-{% endhighlight %}
-
-How about hooking up a server in _Y_ and access it from _D_:
-
-![Figure 1 - IPv6 TCP from an IPv4 node](images/run-eam-firefox-4to6.png)
-
-Then maybe another one in _B_ and request from _X_:
-
-![Figure 2 - IPv4 TCP from an IPv6 node](images/run-eam-firefox-6to4.png)
-
-## Stopping Jool
-
-Same as in the [previous walkthrough](mod-run-vanilla.html#stopping-jool).
-
-## Further reading
-
-- Please consider the [MTU issues](misc-mtu.html) before releasing.
-- Stateful NAT64 is [over here](mod-run-stateful.html).
-=======
->>>>>>> b4b61018
