--- conflicted
+++ resolved
@@ -2,193 +2,3 @@
 layout: redirect
 redirect_link: en/run-vanilla.html
 ---
-<<<<<<< HEAD
-
-[Documentation](doc-index.html) > [Runs](doc-index.html#runs) > SIIT
-
-# SIIT Run
-
-## Index
-
-1. [Introduction](#introduction)
-2. [Sample Network](#sample-network)
-3. [Jool](#jool)
-4. [Testing](#testing)
-5. [Stopping Jool](#stopping-jool)
-6. [Further reading](#further-reading)
-
-## Introduction
-
-This document explains how to run Jool in [SIIT mode](intro-nat64.html#siit-traditional). Follow the link for more details on what to expect.
-
-Software-wise, only a [successful install of Jool’s kernel module](mod-install.html) is required. The userspace application is out of the scope of this document on purpose.
-
-In case you're wondering, you can follow along these tutorials using virtual machines or alternate interface types just fine (Jool is not married to physical "_ethX_" interfaces).
-
-## Sample Network
-
-You don't need all the nodes shown in the diagram to follow along; you can get away with only _A_, _T_ and _V_; the rest are very similar to _A_ and _V_ and are shown for illustrative purposes only.
-
-![Figure 1 - Sample Network](images/network/vanilla.svg)
-
-We will pretend I have address block 198.51.100.8/29 to distribute among my IPv6 nodes.
-
-Jool requires _T_ to be Linux. The rest can be anything you want, so long as it implements the network protocol it's connected to. Also, you are free to configure the networks using any manager you want.
-
-For the sake of simplicity however, the examples below assume every node is Linux and everything is being configured statically using the well-known `ip` command (and friends). Depending on your distro, your mileage might vary on how to get the network manager out of the way (assuming that's what you want). Just to clarify, the point of `service network-manager stop` is to claim control over your interface addresses and routes (otherwise the `ip` commands might be ineffectual).
-
-Also to simplify, routing will be reduced to default all unknown traffic towards _T_. Note that there is nothing martian about anyone's configuration otherwise.
-
-This is nodes _A_ through _E_:
-
-{% highlight bash %}
-user@A:~# service network-manager stop
-user@A:~# /sbin/ip link set eth0 up
-user@A:~# # Replace ".8" depending on which node you're on.
-user@A:~# /sbin/ip addr add 2001:db8::198.51.100.8/120 dev eth0
-user@A:~# /sbin/ip route add default via 2001:db8::198.51.100.1
-{% endhighlight %}
-
-Nodes _V_ through _Z_:
-
-{% highlight bash %}
-user@V:~# service network-manager stop
-user@V:~# /sbin/ip link set eth0 up
-user@V:~# # Replace ".16" depending on which node you're on.
-user@V:~# /sbin/ip addr add 192.0.2.16/24 dev eth0
-user@V:~# /sbin/ip route add default via 192.0.2.1
-{% endhighlight %}
-
-Node _T_:
-
-{% highlight bash %}
-user@T:~# service network-manager stop
-user@T:~# 
-user@T:~# /sbin/ip link set eth0 up
-user@T:~# /sbin/ip addr add 2001:db8::198.51.100.1/120 dev eth0
-user@T:~# 
-user@T:~# /sbin/ip link set eth1 up
-user@T:~# /sbin/ip addr add 192.0.2.1/24 dev eth1
-{% endhighlight %}
-
-Because we haven't turned _T_ into a translator yet, nodes _A_ through _E_ still cannot interact with _V_ through _Z_, but you might want to make sure _T_ can ping everyone before continuing.
-
-Next, enable forwarding on _T_.
-
-{% highlight bash %}
-user@T:~# sysctl -w net.ipv4.conf.all.forwarding=1
-user@T:~# sysctl -w net.ipv6.conf.all.forwarding=1
-{% endhighlight %}
-
-> If you omit these sysctls in kernels 3.5 and below, everything will seem to work, but Linux will drop some important ICMP traffic. Omitting the syscls in kernels 3.6 and above doesn't actually yield known adverse consequences.
-> 
-> Whether this inconsistency is a bug in older or newer kernels [is a rather philosophical topic](https://github.com/NICMx/NAT64/issues/170#issuecomment-141507174).
-> 
-> On the other hand, Jool 4.0 will almost certainly require forwarding, so you might as well start preparing your scripts.
-
-Often you also need to [get rid of offloads in the translating machine](misc-offloading.html) by means of `ethtool`:
-
-{% highlight bash %}
-user@T:~# ethtool --offload eth0 tso off
-user@T:~# ethtool --offload eth0 ufo off
-user@T:~# ethtool --offload eth0 gso off
-user@T:~# ethtool --offload eth0 gro off
-user@T:~# ethtool --offload eth0 lro off
-user@T:~# ethtool --offload eth1 tso off
-user@T:~# ethtool --offload eth1 ufo off
-user@T:~# ethtool --offload eth1 gso off
-user@T:~# ethtool --offload eth1 gro off
-user@T:~# ethtool --offload eth1 lro off
-{% endhighlight %}
-
-> If you need to turn offloads off and forego some of the above instructions, you will perceive extremey low performance.
-
-## Jool
-
-This is the insertion syntax:
-
-	user@T:~# /sbin/modprobe jool_siit \
-		[pool6=<IPv6 prefix>] \
-		[blacklist=<IPv4 prefixes>] \
-		[pool6791=<IPv4 prefixes>] \
-		[disabled]
-
-These are the arguments:
-
-- `pool6` (short for "IPv6 pool") is the prefix the translation mechanism will be appending and removing from the addresses of the packets.  
-This is optional because you might want to use the EAM table instead.
-- `blacklist` represents IPv4 addresses Jool will **not** translate _using the pool6 prefix_ (ie. this does not affect EAMT translation).  
-You can insert up to five comma-separated `blacklist` prefixes during a modprobe. If you need more, use the [userspace application](usr-flags-blacklist.html).
-- `pool6791` is a secondary IPv4 pool used for something [slightly more cryptic](misc-rfc6791.html). You might rather want to read its explanation _after_ you've nailed the basics from this walkthrough.  
-If this pool is empty, Jool will fall back to use this own node's natural source address towards the destination node.  
-You can insert up to five comma-separated `pool6791` prefixes during a modprobe. If you need more, use the [userspace application](usr-flags-pool6791.html).
-- `disabled` starts Jool inactive. If you're using the userspace application, you can use it to ensure you're done configuring before your traffic starts getting translated. The EAM walkthrough exemplifies its use.  
-If not present, Jool starts translating traffic right away.
-
-The following suffices for our sample network.
-
-	user@T:~# /sbin/modprobe jool_siit pool6=2001:db8::/96
-
-That means the IPv6 representation of any IPv4 address is going to be `2001:db8::<IPv4 address>`. See below for examples.
-
-## Testing
-
-If something doesn't work, try the [FAQ](misc-faq.html).
-
-Try to ping _A_ from _V_ like this:
-
-{% highlight bash %}
-user@V:~$ ping 198.51.100.8
-PING 198.51.100.8 (198.51.100.8) 56(84) bytes of data.
-64 bytes from 198.51.100.8: icmp_seq=1 ttl=63 time=7.45 ms
-64 bytes from 198.51.100.8: icmp_seq=2 ttl=63 time=1.64 ms
-64 bytes from 198.51.100.8: icmp_seq=3 ttl=63 time=4.22 ms
-64 bytes from 198.51.100.8: icmp_seq=4 ttl=63 time=2.32 ms
-^C
---- 198.51.100.8 ping statistics ---
-4 packets transmitted, 4 received, 0% packet loss, time 3006ms
-rtt min/avg/max/mdev = 1.649/3.914/7.450/2.249 ms
-{% endhighlight %}
-
-Then ping _V_ from _A_:
-
-{% highlight bash %}
-user@A:~$ ping6 2001:db8::192.0.2.16
-PING 2001:db8::192.0.2.16(2001:db8::c000:210) 56 data bytes
-64 bytes from 2001:db8::c000:210: icmp_seq=1 ttl=63 time=3.57 ms
-64 bytes from 2001:db8::c000:210: icmp_seq=2 ttl=63 time=10.5 ms
-64 bytes from 2001:db8::c000:210: icmp_seq=3 ttl=63 time=1.38 ms
-64 bytes from 2001:db8::c000:210: icmp_seq=4 ttl=63 time=2.63 ms
-^C
---- 2001:db8::192.0.2.16 ping statistics ---
-4 packets transmitted, 4 received, 0% packet loss, time 3003ms
-rtt min/avg/max/mdev = 1.384/4.529/10.522/3.546 ms
-{% endhighlight %}
-
-How about hooking up a server in _X_ and access it from _D_:
-
-![Figure 1 - IPv6 TCP from an IPv4 node](images/run-vanilla-firefox-4to6.png)
-
-Then maybe another one in _C_ and request from _W_:
-
-![Figure 2 - IPv4 TCP from an IPv6 node](images/run-vanilla-firefox-6to4.png)
-
-## Stopping Jool
-
-To shut down Jool, revert the modprobe using the `-r` flag:
-
-{% highlight bash %}
-user@T:~# /sbin/modprobe -r jool_siit
-{% endhighlight %}
-
-## Further reading
-
-Here are some logical follow-ups if you want to read more:
-
-- The [`pool6791` argument](usr-flags-pool6791.html) and its [gimmic](misc-rfc6791.html).
-- Please consider the [MTU issues](misc-mtu.html) before releasing.
-- If you care about EAM, head to the [second run](mod-run-eam.html).
-- If you care about stateful NAT64, head to the [third run](mod-run-stateful.html).
-- The [DNS64 document](op-dns64.html) will tell you how to make the prefix-address hack transparent to users.
-=======
->>>>>>> b4b61018
