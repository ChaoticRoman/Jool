---
layout: redirect
redirect_link: en/single-interface.html
---
<<<<<<< HEAD

[Doc](doc-index.html) > [Miscellaneous](doc-index.html#miscellaneous) > Single Interface

# Single Interface

This nugget is here only to tell you that if you want your SIIT or NAT64 to service both protocols on the same interface, you're still covered. Jool can see packets coming from any interface, and can send packets via any interface. (It ignores loopback, though.)

![Fig.1 - Single interface NAT64](images/network/alternate.svg)

This is the same setup as in the [Stateful NAT64 Run](mod-run-stateful.html), except from the fact that everyone is now sharing the same cord, and also I removed the redundant nodes because you get the point.

_A_ and _V_ are configured exactly as in their stateful run counterparts, so I'll skip their commands. All that's different is _T_ now having all of its addresses on the same interface:

	user@T:~# service network-manager stop
	user@T:~# 
	user@T:~# /sbin/ip link set eth0 up
	user@T:~# /sbin/ip address add 2001:db8::1/96 dev eth0
	user@T:~# /sbin/ip address add 203.0.113.1/24 dev eth0
	user@T:~# /sbin/ip address add 203.0.113.2/24 dev eth0
	user@T:~# 
	user@T:~# sysctl -w net.ipv4.conf.all.forwarding=1
	user@T:~# sysctl -w net.ipv6.conf.all.forwarding=1
	user@T:~# ethtool --offload eth0 tso off
	user@T:~# ethtool --offload eth0 ufo off
	user@T:~# ethtool --offload eth0 gso off
	user@T:~# ethtool --offload eth0 gro off
	user@T:~# ethtool --offload eth0 lro off
	user@T:~# 
	user@T:~# /sbin/modprobe jool pool6=64:ff9b::/96 pool4=203.0.113.2

So basically, _A_ and _V_ share a cord, but they still can't talk because they don't speak the same language. That is, unless they ask _T_ to translate their little chat:

	user@A:~$ /bin/ping6 64:ff9b::203.0.113.16
	PING 64:ff9b::203.0.113.16(64:ff9b::cb00:7110) 56 data bytes
	64 bytes from 64:ff9b::cb00:7110: icmp_seq=1 ttl=63 time=10.0 ms
	64 bytes from 64:ff9b::cb00:7110: icmp_seq=2 ttl=63 time=8.16 ms
	64 bytes from 64:ff9b::cb00:7110: icmp_seq=3 ttl=63 time=8.39 ms
	64 bytes from 64:ff9b::cb00:7110: icmp_seq=4 ttl=63 time=5.64 ms
	^C
	--- 64:ff9b::203.0.113.16 ping statistics ---
	4 packets transmitted, 4 received, 0% packet loss, time 3003ms
	rtt min/avg/max/mdev = 5.645/8.057/10.025/1.570 ms
=======
>>>>>>> b4b61018
<|MERGE_RESOLUTION|>--- conflicted
+++ resolved
@@ -2,48 +2,3 @@
 layout: redirect
 redirect_link: en/single-interface.html
 ---
-<<<<<<< HEAD
-
-[Doc](doc-index.html) > [Miscellaneous](doc-index.html#miscellaneous) > Single Interface
-
-# Single Interface
-
-This nugget is here only to tell you that if you want your SIIT or NAT64 to service both protocols on the same interface, you're still covered. Jool can see packets coming from any interface, and can send packets via any interface. (It ignores loopback, though.)
-
-![Fig.1 - Single interface NAT64](images/network/alternate.svg)
-
-This is the same setup as in the [Stateful NAT64 Run](mod-run-stateful.html), except from the fact that everyone is now sharing the same cord, and also I removed the redundant nodes because you get the point.
-
-_A_ and _V_ are configured exactly as in their stateful run counterparts, so I'll skip their commands. All that's different is _T_ now having all of its addresses on the same interface:
-
-	user@T:~# service network-manager stop
-	user@T:~# 
-	user@T:~# /sbin/ip link set eth0 up
-	user@T:~# /sbin/ip address add 2001:db8::1/96 dev eth0
-	user@T:~# /sbin/ip address add 203.0.113.1/24 dev eth0
-	user@T:~# /sbin/ip address add 203.0.113.2/24 dev eth0
-	user@T:~# 
-	user@T:~# sysctl -w net.ipv4.conf.all.forwarding=1
-	user@T:~# sysctl -w net.ipv6.conf.all.forwarding=1
-	user@T:~# ethtool --offload eth0 tso off
-	user@T:~# ethtool --offload eth0 ufo off
-	user@T:~# ethtool --offload eth0 gso off
-	user@T:~# ethtool --offload eth0 gro off
-	user@T:~# ethtool --offload eth0 lro off
-	user@T:~# 
-	user@T:~# /sbin/modprobe jool pool6=64:ff9b::/96 pool4=203.0.113.2
-
-So basically, _A_ and _V_ share a cord, but they still can't talk because they don't speak the same language. That is, unless they ask _T_ to translate their little chat:
-
-	user@A:~$ /bin/ping6 64:ff9b::203.0.113.16
-	PING 64:ff9b::203.0.113.16(64:ff9b::cb00:7110) 56 data bytes
-	64 bytes from 64:ff9b::cb00:7110: icmp_seq=1 ttl=63 time=10.0 ms
-	64 bytes from 64:ff9b::cb00:7110: icmp_seq=2 ttl=63 time=8.16 ms
-	64 bytes from 64:ff9b::cb00:7110: icmp_seq=3 ttl=63 time=8.39 ms
-	64 bytes from 64:ff9b::cb00:7110: icmp_seq=4 ttl=63 time=5.64 ms
-	^C
-	--- 64:ff9b::203.0.113.16 ping statistics ---
-	4 packets transmitted, 4 received, 0% packet loss, time 3003ms
-	rtt min/avg/max/mdev = 5.645/8.057/10.025/1.570 ms
-=======
->>>>>>> b4b61018
